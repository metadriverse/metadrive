--- conflicted
+++ resolved
@@ -6,18 +6,8 @@
 ########################
 
 
-<<<<<<< HEAD
 We provide a script to enable users to drive in a real scenario. Please follow the instructions 
 in :code:`metadrive/component/map/README.md` and run::
-
-	python metadrive/examples/drive_in_argoverse.py
-
-We will add more scenarios for customized selection in the near future. For users' reference, we explain the role
-of several values in :code:`metadrive/envs/argoverse_env.py`:
-
-	- :code:`xcenter`, :code:`ycenter`, :code:`radius`: Only roads within the circle with corresponding center and radius will be loaded.
-	- 
-=======
 Setting up Argoverse dataset
 #############################
 
@@ -85,4 +75,11 @@
 
 - :code:`argoverse_city` (str = "PIT"): Optional in ["PIT", XXX]. The shortcut of the specified city.
 - :code:`argoverse_map_xcenter` (float): The XXXX
->>>>>>> dd06490b
+
+	python metadrive/examples/drive_in_argoverse.py
+
+We will add more scenarios for customized selection in the near future. For users' reference, we explain the role
+of several values in :code:`metadrive/envs/argoverse_env.py`:
+
+	- :code:`xcenter`, :code:`ycenter`, :code:`radius`: Only roads within the circle with corresponding center and radius will be loaded.
+	- 