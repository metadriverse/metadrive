--- conflicted
+++ resolved
@@ -232,7 +232,6 @@
 Default Config
 ################
 
-<<<<<<< HEAD
 The default config dicts are widely spread in many files. The basic config about some general setting is provided in the `BaseEnv Class <https://github.com/decisionforce/metadrive/blob/main/metadrive/envs/base_env.py>`_.
 More detailed config is provided in the `MetaDriveEnv Class <https://github.com/decisionforce/metadrive/blob/main/metadrive/envs/metadrive_env.py>`_.
 Besides, for `SafeMetaDriveEnv Class <https://github.com/decisionforce/metadrive/blob/main/metadrive/envs/safe_metadrive_env.py>`_
@@ -240,28 +239,3 @@
 there also have many task-specified config. Please feel free to open issues if you have any question about the environmental settings!
 
 
-=======
-We list the vehicle config here. Observation Space will be adjusted by these config automatically.
-Other vehicle config like *traffic_vehicle_config* should merge this base config before passing to traffic vehicle
-Find more information and in our source code and test scripts!
-
-- :code:`lidar` (tuple): (laser num, distance, other vehicle info num)
-- :code:`rgb_camera` (tuple): (camera resolution width(int), camera resolution height(int), we use (84, 84) as the default value like what Nature DQN did in Atari.
-- :code:`mini_map` (tuple): (camera resolution width(int), camera resolution height(int), camera height). The bird-view image can be captured by this camera.
-- :code:`show_navi_mark` (bool): A spinning navigation mark will be shown in the scene
-- :code:`increment_steering` (bool): For keyboard control using. When set to True, the steering angle is determined by the key pressing time.
-- :code:`vehicle_model` (str): Decided which vehicle to use (s, m, l, xl, default)
-- :code:`enable_reverse` (bool): When set to True and vehicle speed < 0, a brake action will be parsed to reverse
-- :code:`extra_action_dim` (int): If you want more control signal from env.step() besides [steering, throttle/brake], change the default value 0 to whatever you want
-- :code:`random_navi_mark_color` (bool): When there are several agents, turn it to True so that one can distinguish navigation information
-- :code:`show_dest_mark` (bool): Whether to show the destination or not.
-- :code:`show_line_to_dest` (bool): Whether to show a line from current position to destination.
-- :code:`random_color` (bool): Vehicle model will have random color picked from seaborn palette
-- :code:`am_i_the_special_one` (bool): This car will have a special color in green
-- :code:`image_source` (str): When using image observation, it decides where the image will be retrieved ("rgb_camera", "depth_camera")
-- :code:`spawn_lane_index` (tuple): Which lane to spawn this vehicle.
-- :code:`spawn_longitude` (float): The spawn point will be calculated by *spawn_longitude* and *spawn_lateral*
-- :code:`spawn_lateral` (float): The spawn point will be calculated by *spawn_longitude* and *spawn_lateral*
-- :code:`destination_node` (str): Destination road node name
-- :code:`overtake_stat` (bool): Vehicle will record how many vehicles it overtakes, and write it into info
->>>>>>> 54766a2c
