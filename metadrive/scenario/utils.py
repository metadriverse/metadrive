import copy
import pickle

import matplotlib.pyplot as plt
import numpy as np
from matplotlib.pyplot import figure

from metadrive.component.traffic_participants.cyclist import Cyclist
from metadrive.component.traffic_participants.pedestrian import Pedestrian
from metadrive.component.vehicle.base_vehicle import BaseVehicle
from metadrive.constants import DATA_VERSION, DEFAULT_AGENT
from metadrive.scenario import ScenarioDescription as SD
from metadrive.scenario.scenario_description import ScenarioDescription
from metadrive.type import MetaDriveType


def draw_map(map_features, show=False):
    figure(figsize=(8, 6), dpi=500)
    for key, value in map_features.items():
        if value.get("type", None) == MetaDriveType.LANE_SURFACE_STREET:
            plt.scatter([x[0] for x in value["polyline"]], [y[1] for y in value["polyline"]], s=0.1)
        elif value.get("type", None) == "road_edge":
            plt.scatter([x[0] for x in value["polyline"]], [y[1] for y in value["polyline"]], s=0.1, c=(0, 0, 0))
        # elif value.get("type", None) == "road_line":
        #     plt.scatter([x[0] for x in value["polyline"]], [y[1] for y in value["polyline"]], s=0.5, c=(0.8,0.8,0.8))
    if show:
        plt.show()


def get_type_from_class(obj_class):
    if issubclass(obj_class, BaseVehicle) or obj_class is BaseVehicle:
        return MetaDriveType.VEHICLE
    elif issubclass(obj_class, Pedestrian) or obj_class is Pedestrian:
        return MetaDriveType.PEDESTRIAN
    elif issubclass(obj_class, Cyclist) or obj_class is Cyclist:
        return MetaDriveType.CYCLIST
    else:
        return MetaDriveType.OTHER


def _convert_type_to_string(nested):
    if isinstance(nested, type):
        return (nested.__module__, nested.__name__)
    if isinstance(nested, (list, tuple)):
        return [_convert_type_to_string(v) for v in nested]
    if isinstance(nested, dict):
        return {k: _convert_type_to_string(v) for k, v in nested.items()}
    return nested


def convert_recorded_scenario_exported(record_episode, scenario_log_interval=0.1):
    """
    This function utilizes the recorded data natively emerging from MetaDrive run.
    The output data structure follows MetaDrive data format, but some changes might happen compared to original data.
    For example, MetaDrive InterpolateLane will reformat the Lane data and making all waypoints equal distancing.
    We call this lane sampling rate, which is 0.2m in MetaDrive but might different in other dataset.
    """
    result = SD()

    result[SD.ID] = "{}-{}".format(record_episode["map_data"]["map_type"], record_episode["scenario_index"])

    result[SD.VERSION] = DATA_VERSION

    result["map_features"] = record_episode["map_data"]["map_features"]

    # TODO: Fix this
    if scenario_log_interval != 0.1:
        raise ValueError("We don't support varying the scenario log interval yet.")

<<<<<<< HEAD
    frames = [step_frame_list[0] for step_frame_list in record_episode["frame"]]
=======
    # scenario_log_interval = scenario_log_interval or record_episode["global_config"]["physics_world_step_size"]

    # frames_skip = int(scenario_log_interval / record_episode["global_config"]["physics_world_step_size"])

    # should use last frame in each frame list, as all state set happens in after_state function
    frames = [step_frame_list[-1] for step_frame_list in record_episode["frame"]]
>>>>>>> 35812497

    episode_len = len(frames)
    assert frames[-1].episode_step == episode_len - 1, "Length mismatch"
    result[SD.LENGTH] = episode_len

    result[SD.METADATA] = {}
    result[SD.METADATA][SD.METADRIVE_PROCESSED] = True
    result[SD.METADATA]["dataset"] = "metadrive"
    result[SD.METADATA]["seed"] = record_episode["global_seed"]
    result[SD.METADATA]["scenario_id"] = record_episode["scenario_index"]
    result[SD.METADATA][SD.COORDINATE] = MetaDriveType.COORDINATE_METADRIVE
    result[SD.METADATA][SD.SDC_ID] = str(frames[0]._agent_to_object[DEFAULT_AGENT])
    result[SD.METADATA][SD.TIMESTEP] = \
        np.asarray([scenario_log_interval * i for i in range(episode_len)], dtype=np.float32)

    agent_to_object = {}
    object_to_agent = {}

    # Fill tracks
    all_objs = set()
    for frame in frames:
        all_objs.update(frame.step_info.keys())
    tracks = {
        k: dict(
            type=MetaDriveType.UNSET,
            state=dict(
                position=np.zeros(shape=(episode_len, 3)),
                heading=np.zeros(shape=(episode_len, 1)),
                velocity=np.zeros(shape=(episode_len, 2)),
                valid=np.zeros(shape=(episode_len, 1)),

                # Add these items when the object has them.
                # throttle_brake=np.zeros(shape=(episode_len, 1)),
                # steering=np.zeros(shape=(episode_len, 1)),
                # size=np.zeros(shape=(episode_len, 3)),
            ),
            metadata=dict(track_length=episode_len, type=MetaDriveType.UNSET, object_id=k, original_id=k)
        )
        for k in list(all_objs)
    }
    for frame_idx in range(result[SD.LENGTH]):

        # Record all agents' states (position, velocity, ...)
        for id, state in frames[frame_idx].step_info.items():
            # Fill type
            tracks[id]["type"] = get_type_from_class(state["type"])
            tracks[id][SD.METADATA]["type"] = tracks[id]["type"]

            # Introducing the state item
            tracks[id]["state"]["position"][frame_idx] = state["position"]
            tracks[id]["state"]["heading"][frame_idx] = state["heading_theta"]
            tracks[id]["state"]["velocity"][frame_idx] = state["velocity"]
            tracks[id]["state"]["valid"][frame_idx] = 1

            if "throttle_brake" in state:
                if "throttle_brake" not in tracks[id]["state"]:
                    tracks[id]["state"]["throttle_brake"] = np.zeros(shape=(episode_len, 1))
                tracks[id]["state"]["throttle_brake"][frame_idx] = state["throttle_brake"]

            if "steering" in state:
                if "steering" not in tracks[id]["state"]:
                    tracks[id]["state"]["steering"] = np.zeros(shape=(episode_len, 1))
                tracks[id]["state"]["steering"][frame_idx] = state["steering"]

            if "length" in state:
                if "length" not in tracks[id]["state"]:
                    tracks[id]["state"]["length"] = np.zeros(shape=(episode_len, 1))
                tracks[id]["state"]["length"][frame_idx] = state["length"]

            if "width" in state:
                if "width" not in tracks[id]["state"]:
                    tracks[id]["state"]["width"] = np.zeros(shape=(episode_len, 1))
                tracks[id]["state"]["width"][frame_idx] = state["width"]

            if "height" in state:
                if "height" not in tracks[id]["state"]:
                    tracks[id]["state"]["height"] = np.zeros(shape=(episode_len, 1))
                tracks[id]["state"]["height"][frame_idx] = state["height"]

            if id in frames[frame_idx]._object_to_agent:
                tracks[id]["metadata"]["agent_name"] = frames[frame_idx]._object_to_agent[id]

        # Record all policies' states (action, ...)
        for id, policy_info in frames[frame_idx].policy_info.items():
            # Maybe actions is also recorded. If so, add item to tracks:
            # TODO: In the case of discrete action, what should we do?
            for key, policy_state in policy_info.items():
                if policy_state is {}:
                    continue
                policy_state = np.asarray(policy_state)
                assert policy_state.dtype != object
                if key not in tracks[id]["state"]:
                    tracks[id]["state"][key] = np.zeros(
                        shape=(episode_len, policy_state.size), dtype=policy_state.dtype
                    )
                tracks[id]["state"][key][frame_idx] = policy_state

        # Record policy metadata
        for id, policy_spawn_info in frames[frame_idx].policy_spawn_info.items():
            tracks[id]["metadata"]["policy_spawn_info"] = copy.deepcopy(_convert_type_to_string(policy_spawn_info))

        # Record agent2object, object2agent mapping for metadata
        agent_to_object.update(frames[frame_idx]._agent_to_object)
        object_to_agent.update(frames[frame_idx]._object_to_agent)

        # Record spawn information
        for obj_name, spawn_info in frames[frame_idx].spawn_info.items():
            spawn_info = copy.deepcopy(spawn_info)
            spawn_info = _convert_type_to_string(spawn_info)
            if "config" in spawn_info:
                spawn_info.pop("config")
            tracks[obj_name]["metadata"]["spawn_info"] = spawn_info

        # TODO for all real dataset, we can also put the original id into metadata
        if "ScenarioTrafficManager" in frames[frame_idx].manager_info:
            for obj_name, step_info in frames[frame_idx].step_info.items():
                origin_id = frames[frame_idx].manager_info["ScenarioTrafficManager"][SD.OBJ_ID_TO_ORIGINAL_ID][obj_name]
                if tracks[obj_name]["metadata"]["original_id"] == obj_name:
                    tracks[obj_name]["metadata"]["original_id"] = origin_id
                else:
                    assert tracks[obj_name]["metadata"]["original_id"] == origin_id

    result[SD.TRACKS] = tracks

    # Traffic Light: Straight-through forward from original data
    result[SD.DYNAMIC_MAP_STATES] = {}  # old data has no traffic light info
    for k, manager_state in record_episode["manager_metadata"].items():
        if "DataManager" in k:
            if "raw_data" in manager_state:
                original_dynamic_map = copy.deepcopy(manager_state["raw_data"][SD.DYNAMIC_MAP_STATES])
                clipped_dynamic_map = {}
                for obj_id, obj_state in original_dynamic_map.items():
                    obj_state["state"] = {k: v[:episode_len] for k, v in obj_state["state"].items()}
                    clipped_dynamic_map[obj_id] = obj_state
                result[SD.METADATA]["history_metadata"] = manager_state["raw_data"][SD.METADATA]
                result[SD.DYNAMIC_MAP_STATES] = clipped_dynamic_map

    # Record agent2object, object2agent metadata
    result[SD.METADATA]["agent_to_object"] = {str(k): str(v) for k, v in agent_to_object.items()}
    result[SD.METADATA]["object_to_agent"] = {str(k): str(v) for k, v in object_to_agent.items()}

    result = result.to_dict()
    SD.sanity_check(result, check_self_type=True)

    return result


def read_scenario_data(file_path):
    with open(file_path, "rb") as f:
        # unpickler = CustomUnpickler(f)
        data = pickle.load(f)
    data = ScenarioDescription(data)
    return data


def convert_polyline_to_metadrive(polyline, coordinate_transform=True):
    """
    Convert a polyline to metadrive coordinate as np.array
    """
    polyline = np.asarray(polyline)
    if coordinate_transform:
        return np.stack([polyline[:, 0], -polyline[:, 1]], axis=1)
    else:
        return polyline<|MERGE_RESOLUTION|>--- conflicted
+++ resolved
@@ -67,16 +67,7 @@
     if scenario_log_interval != 0.1:
         raise ValueError("We don't support varying the scenario log interval yet.")
 
-<<<<<<< HEAD
     frames = [step_frame_list[0] for step_frame_list in record_episode["frame"]]
-=======
-    # scenario_log_interval = scenario_log_interval or record_episode["global_config"]["physics_world_step_size"]
-
-    # frames_skip = int(scenario_log_interval / record_episode["global_config"]["physics_world_step_size"])
-
-    # should use last frame in each frame list, as all state set happens in after_state function
-    frames = [step_frame_list[-1] for step_frame_list in record_episode["frame"]]
->>>>>>> 35812497
 
     episode_len = len(frames)
     assert frames[-1].episode_step == episode_len - 1, "Length mismatch"
