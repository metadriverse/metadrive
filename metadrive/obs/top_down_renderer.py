--- conflicted
+++ resolved
@@ -237,11 +237,8 @@
         return ret
 
     def _add_text(self, text: dict):
-<<<<<<< HEAD
         if not text:
             return
-=======
->>>>>>> 9574c2a0
         if not pygame.get_init():
             pygame.init()
         font2 = pygame.font.SysFont('didot.ttc', 25)
