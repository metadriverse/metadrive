--- conflicted
+++ resolved
@@ -5,8 +5,8 @@
 import numpy as np
 
 from metadrive.component.vehicle.base_vehicle import BaseVehicle
+from metadrive.component.traffic_participants.base_traffic_participant import BaseTrafficParticipant
 from metadrive.scenario.scenario_description import ScenarioDescription
-from metadrive.utils.interpolating_line import InterpolatingLine
 from metadrive.component.lane.point_lane import PointLane
 from metadrive.constants import Decoration, DEFAULT_AGENT
 from metadrive.obs.top_down_obs import TopDownObservation
@@ -14,18 +14,14 @@
     ObservationWindowMultiChannel
 from metadrive.utils import import_pygame, clip
 
-<<<<<<< HEAD
 from metadrive.component.road_network.node_road_network import NodeRoadNetwork
 from metadrive.component.vehicle_navigation_module.node_network_navigation import NodeNetworkNavigation
 from metadrive.component.vehicle_navigation_module.edge_network_navigation import EdgeNetworkNavigation
 from metadrive.component.vehicle_navigation_module.trajectory_navigation import TrajectoryNavigation
 
-pygame = import_pygame()
-=======
 pygame, gfxdraw = import_pygame()
->>>>>>> 2f8379a7
 COLOR_WHITE = pygame.Color("white")
-DEFAULT_TRAJECTORY_LANE_WIDTH = 5
+DEFAULT_TRAJECTORY_LANE_WIDTH = 3
 
 
 class TopDownMultiChannel(TopDownObservation):
@@ -138,8 +134,9 @@
         elif hasattr(self.engine, "map_manager"):
             for data in self.engine.map_manager.current_map.blocks[-1].map_data.values():
                 if ScenarioDescription.POLYLINE in data:
-                    LaneGraphics.display_scenario(
-                        InterpolatingLine(data[ScenarioDescription.POLYLINE]), data.get("type", None),
+                    LaneGraphics.display_scenario_line(
+                        data[ScenarioDescription.POLYLINE],
+                        data[ScenarioDescription.TYPE],
                         self.canvas_background
                     )
 
@@ -169,13 +166,7 @@
         ego_heading = vehicle.heading_theta
         ego_heading = ego_heading if abs(ego_heading) > 2 * np.pi / 180 else 0
 
-        vehicles = []
-        if hasattr(self.engine, "traffic_manager"):
-            vehicles = self.engine.traffic_manager.vehicles
-        elif hasattr(self.engine, "scenario_traffic_manager"):
-            vehicles = self.engine.scenario_traffic_manager.vehicles
-
-        for v in vehicles:
+        for v in self.engine.get_objects(lambda o: isinstance(o, BaseVehicle) or isinstance(o, BaseTrafficParticipant)):
             if v is vehicle:
                 continue
             h = v.heading_theta
