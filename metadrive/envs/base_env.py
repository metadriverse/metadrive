--- conflicted
+++ resolved
@@ -211,12 +211,8 @@
         return Config(BASE_DEFAULT_CONFIG)
 
     # ===== Intialization =====
-<<<<<<< HEAD
     def __init__(self, config: dict = None):
         self.logger = logging.getLogger(self.logger_name)
-=======
-    def __init__(self, config: Union[dict, None] = None):
->>>>>>> fd60d4f1
         if config is None:
             config = {}
         merged_config = self._merge_extra_config(config)
