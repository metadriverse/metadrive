--- conflicted
+++ resolved
@@ -315,20 +315,12 @@
             "show_interface": False,
             "show_logo": False,
             "force_render_fps": 40,
-<<<<<<< HEAD
-            "show_fps": False,
-=======
             "show_fps": True,
->>>>>>> 808b303e
             "DATASET_PARAMS": [
                 'scenario_builder=nuplan_mini',
                 # use nuplan mini database (2.5h of 8 autolabeled logs in Las Vegas)
                 'scenario_filter=one_continuous_log',  # simulate only one log
-<<<<<<< HEAD
                 "scenario_filter.log_names=['2021.09.16.15.12.03_veh-42_01037_01434']",
-=======
-                "scenario_filter.log_names=['2021.05.12.22.00.38_veh-35_01008_01518']",
->>>>>>> 808b303e
                 'scenario_filter.limit_total_scenarios=1000',  # use 2 total scenarios
             ],
             "show_mouse": False,
