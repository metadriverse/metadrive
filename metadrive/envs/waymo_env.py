--- conflicted
+++ resolved
@@ -97,13 +97,9 @@
         self.engine.register_manager("map_manager", WaymoMapManager())
         if not self.config["no_traffic"]:
             self.engine.register_manager("traffic_manager", WaymoTrafficManager())
-<<<<<<< HEAD
-        # self.engine.accept("s", self.stop)
-=======
         self.engine.accept("s", self.stop)
         self.engine.accept("q", self.switch_to_third_person_view)
         self.engine.accept("b", self.switch_to_top_down_view)
->>>>>>> ed4839bd
 
     def step(self, actions):
         ret = super(WaymoEnv, self).step(actions)
