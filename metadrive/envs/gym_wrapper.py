try:
    import inspect
    from typing import Any, Dict
    import gymnasium
    import gym
    import gym.spaces
except ImportError:
    raise ImportError("Please install gym to use this wrapper. Your gym should be >=0.20.0, <=0.26.0")

<<<<<<< HEAD
    def gymnasiumToGym(space: gymnasium.spaces.Space) -> gym.spaces.Space:
        if isinstance(space, gymnasium.spaces.Box):
            return gym.spaces.Box(low=space.low, high=space.high, shape=space.shape)
        elif isinstance(space, gymnasium.spaces.Discrete):
            return gym.spaces.Discrete(n=int(space.n), start=int(space.start))
        elif isinstance(space, gymnasium.spaces.Tuple):
            return gym.spaces.Tuple([gymnasiumToGym(subspace) for subspace in space.spaces])
        elif isinstance(space, gymnasium.spaces.Dict):
            return gym.spaces.Dict({key: gymnasiumToGym(subspace) for key, subspace in space.spaces.items()})
        else:
            raise ValueError("unsupported space")

    def gymToGymnasium(space: gym.spaces.Space) -> gymnasium.spaces.Space:
        if isinstance(space, gym.spaces.Box):
            return gymnasium.spaces.Box(low=space.low, high=space.high, shape=space.shape)
        elif isinstance(space, gym.spaces.Discrete):
            return gymnasium.spaces.Discrete(n=int(space.n), start=int(space.start))
        elif isinstance(space, gym.spaces.Tuple):
            return gymnasium.spaces.Tuple([gymToGymnasium(subspace) for subspace in space.spaces])
        elif isinstance(space, gym.spaces.Dict):
            return gymnasium.spaces.Dict({key: gymToGymnasium(subspace) for key, subspace in space.spaces.items()})
        else:
            raise ValueError("unsupported space")

    def defined_in_this_file(a):
        return inspect.getfile(a) == inspect.getfile(createGymWrapper)

    def createGymWrapper(inner_class: type):
        """
        "inner_class": A gymnasium based Metadrive environment class
        """
        class GymEnvWrapper(gym.Env):
            @classmethod
            def default_config(cls):
                """
                This is the default, if you override it, then we will override it within the inner_class to maintain consistency
                """
                return inner_class.default_config()

            def __init__(self, config: Dict[str, Any]):
                # We can only tell if someone has overriden the default config method at init time.

                # we know that the function is overriden if the function was not defined in this file
                # because this is a dynamic class, equality checks will always return false
                # TODO: this is a hack, but i'm not sure how to make it more robust
                if not defined_in_this_file(type(self).default_config):
                    current_wrapper_default_config = type(self).default_config

                    # at this point, if there was an override, we need to provide the overriden method to the inner class.
                    class OverridenDefaultConfigWrapper(inner_class):
                        @classmethod
                        def default_config(cls):
                            return current_wrapper_default_config()

                    # init now has access to the new default_config
                    self._inner = OverridenDefaultConfigWrapper(config=config)
                else:
                    # if no override, directly initialize
                    self._inner = inner_class(config=config)

            def step(self, actions):
                o, r, tm, tc, i = self._inner.step(actions)
                if isinstance(tm, dict) and isinstance(tc, dict):
                    d = {j: (j in tm and tm[j]) or (j in tc and tc[j]) for j in set(list(tm.keys()) + list(tc.keys()))}
                else:
                    d = tm or tc
                return o, r, d, i

            def reset(self, *, seed=None, options=None):
                # pass non-none parameters to the reset (which may not support options or seed)
                params = {"seed": seed, "options": options}
                not_none_params = {k: v for k, v in params.items() if v is not None}
                obs, _ = self._inner.reset(**not_none_params)
                return obs

            def render(self, *args, **kwargs):
                # remove mode from kwargs
                kwargs.pop("mode", None)
                return self._inner.render(*args, **kwargs)

            def close(self):
                self._inner.close()

            def seed(self, seed=None):
                """
                We cannot seed a Gymnasium environment while running, so do nothing
                """
                pass

            @property
            def observation_space(self):
                return gymnasiumToGym(self._inner.observation_space)

            @property
            def action_space(self):
                return gymnasiumToGym(self._inner.action_space)

            def __getattr__(self, __name: str) -> Any:
                return getattr(self._inner, __name)

        return GymEnvWrapper
=======

class GymEnvWrapper(gym.Env):
    def __init__(self, config: Dict[str, Any]):
        """
        Note that config must contain two items:
        "inner_class": the class of a Metadrive environment (not instantiated)
        "inner_config": The config that will be passed to the Metadrive environment
        """
        inner_class = config["inner_class"]
        inner_config = config["inner_config"]
        assert isinstance(inner_class, type)
        assert isinstance(inner_config, dict)
        super().__setattr__("_inner", inner_class(config=inner_config))

    def step(self, actions):
        o, r, tm, tc, i = self._inner.step(actions)
        if isinstance(tm, dict) and isinstance(tc, dict):
            d = {tm[j] or tc[j] for j in set(list(tm.keys()) + list(tc.keys()))}
        else:
            d = tm or tc
        return o, r, d, i

    def reset(self, *, seed=None, options=None):
        # pass non-none parameters to the reset (which may not support options or seed)
        params = {"seed": seed, "options": options}
        not_none_params = {k: v for k, v in params.items() if v is not None}
        obs, _ = self._inner.reset(**not_none_params)
        return obs

    def render(self, *args, **kwargs):
        # remove mode from kwargs
        kwargs.pop("mode", None)
        return self._inner.render(*args, **kwargs)

    def close(self):
        self._inner.close()

    def seed(self, seed=None):
        """
        We cannot seed a Gymnasium environment while running, so do nothing
        """
        pass

    @property
    def observation_space(self):
        obs_space = self._inner.observation_space
        assert isinstance(obs_space, gymnasium.spaces.Box)
        return gym.spaces.Box(low=obs_space.low, high=obs_space.high, shape=obs_space.shape)

    @property
    def action_space(self):
        action_space = self._inner.action_space
        assert isinstance(action_space, gymnasium.spaces.Box)
        return gym.spaces.Box(low=action_space.low, high=action_space.high, shape=action_space.shape)
>>>>>>> cc8ca5f4

    def __getattr__(self, name):
        return getattr(self._inner, name)

<<<<<<< HEAD
        env = createGymWrapper(ScenarioEnv)(config={"manual_control": True})
        o, i = env.reset()
        assert isinstance(env.observation_space, gymnasium.spaces.Space)
        assert isinstance(env.action_space, gymnasium.spaces.Space)
        for s in range(600):
            o, r, d, i = env.step([0, -1])
            env.vehicle.set_velocity([0, 0])
            if d:
                assert s == env.config["horizon"] and i["max_step"] and d
                break
except ImportError:
    pass
=======
    def __setattr__(self, name, value):
        if hasattr(self._inner, name):
            setattr(self._inner, name, value)
        else:
            super().__setattr__(name, value)


if __name__ == '__main__':
    from metadrive.envs.scenario_env import ScenarioEnv

    env = GymEnvWrapper(config={"inner_class": ScenarioEnv, "inner_config": {"manual_control": True}})
    o, i = env.reset()
    assert isinstance(env.observation_space, gymnasium.Space)
    assert isinstance(env.action_space, gymnasium.Space)
    for s in range(600):
        o, r, d, i = env.step([0, -1])
        env.vehicle.set_velocity([0, 0])
        if d:
            assert s == env.config["horizon"] and i["max_step"] and d
            break
>>>>>>> cc8ca5f4
<|MERGE_RESOLUTION|>--- conflicted
+++ resolved
@@ -4,10 +4,7 @@
     import gymnasium
     import gym
     import gym.spaces
-except ImportError:
-    raise ImportError("Please install gym to use this wrapper. Your gym should be >=0.20.0, <=0.26.0")
 
-<<<<<<< HEAD
     def gymnasiumToGym(space: gymnasium.spaces.Space) -> gym.spaces.Space:
         if isinstance(space, gymnasium.spaces.Box):
             return gym.spaces.Box(low=space.low, high=space.high, shape=space.shape)
@@ -108,68 +105,18 @@
             def __getattr__(self, __name: str) -> Any:
                 return getattr(self._inner, __name)
 
+            def __setattr__(self, name, value):
+                if hasattr(self._inner, name):
+                    setattr(self._inner, name, value)
+                else:
+                    super().__setattr__(name, value)
+
+
         return GymEnvWrapper
-=======
 
-class GymEnvWrapper(gym.Env):
-    def __init__(self, config: Dict[str, Any]):
-        """
-        Note that config must contain two items:
-        "inner_class": the class of a Metadrive environment (not instantiated)
-        "inner_config": The config that will be passed to the Metadrive environment
-        """
-        inner_class = config["inner_class"]
-        inner_config = config["inner_config"]
-        assert isinstance(inner_class, type)
-        assert isinstance(inner_config, dict)
-        super().__setattr__("_inner", inner_class(config=inner_config))
+    if __name__ == '__main__':
+        from metadrive.envs.scenario_env import ScenarioEnv
 
-    def step(self, actions):
-        o, r, tm, tc, i = self._inner.step(actions)
-        if isinstance(tm, dict) and isinstance(tc, dict):
-            d = {tm[j] or tc[j] for j in set(list(tm.keys()) + list(tc.keys()))}
-        else:
-            d = tm or tc
-        return o, r, d, i
-
-    def reset(self, *, seed=None, options=None):
-        # pass non-none parameters to the reset (which may not support options or seed)
-        params = {"seed": seed, "options": options}
-        not_none_params = {k: v for k, v in params.items() if v is not None}
-        obs, _ = self._inner.reset(**not_none_params)
-        return obs
-
-    def render(self, *args, **kwargs):
-        # remove mode from kwargs
-        kwargs.pop("mode", None)
-        return self._inner.render(*args, **kwargs)
-
-    def close(self):
-        self._inner.close()
-
-    def seed(self, seed=None):
-        """
-        We cannot seed a Gymnasium environment while running, so do nothing
-        """
-        pass
-
-    @property
-    def observation_space(self):
-        obs_space = self._inner.observation_space
-        assert isinstance(obs_space, gymnasium.spaces.Box)
-        return gym.spaces.Box(low=obs_space.low, high=obs_space.high, shape=obs_space.shape)
-
-    @property
-    def action_space(self):
-        action_space = self._inner.action_space
-        assert isinstance(action_space, gymnasium.spaces.Box)
-        return gym.spaces.Box(low=action_space.low, high=action_space.high, shape=action_space.shape)
->>>>>>> cc8ca5f4
-
-    def __getattr__(self, name):
-        return getattr(self._inner, name)
-
-<<<<<<< HEAD
         env = createGymWrapper(ScenarioEnv)(config={"manual_control": True})
         o, i = env.reset()
         assert isinstance(env.observation_space, gymnasium.spaces.Space)
@@ -180,27 +127,5 @@
             if d:
                 assert s == env.config["horizon"] and i["max_step"] and d
                 break
-except ImportError:
-    pass
-=======
-    def __setattr__(self, name, value):
-        if hasattr(self._inner, name):
-            setattr(self._inner, name, value)
-        else:
-            super().__setattr__(name, value)
-
-
-if __name__ == '__main__':
-    from metadrive.envs.scenario_env import ScenarioEnv
-
-    env = GymEnvWrapper(config={"inner_class": ScenarioEnv, "inner_config": {"manual_control": True}})
-    o, i = env.reset()
-    assert isinstance(env.observation_space, gymnasium.Space)
-    assert isinstance(env.action_space, gymnasium.Space)
-    for s in range(600):
-        o, r, d, i = env.step([0, -1])
-        env.vehicle.set_velocity([0, 0])
-        if d:
-            assert s == env.config["horizon"] and i["max_step"] and d
-            break
->>>>>>> cc8ca5f4
+except:
+    pass