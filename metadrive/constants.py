import math
from collections import namedtuple
from typing import List, Tuple

import numpy as np
from panda3d.bullet import BulletWorld
from panda3d.core import Vec3
from panda3d.core import Vec4, BitMask32
from metadrive.version import VERSION
from metadrive.type import MetaDriveType

EDITION = "MetaDrive v{}".format(VERSION)
DATA_VERSION = EDITION  # Use MetaDrive version to mark the data version
DEFAULT_AGENT = "default_agent"
RENDER_MODE_NONE = "none"  # Do not render
RENDER_MODE_ONSCREEN = "onscreen"  # Pop up a window and draw image in it
RENDER_MODE_OFFSCREEN = "offscreen"  # Draw image in buffer and collect image from memory


class TerminationState:
    SUCCESS = "arrive_dest"
    OUT_OF_ROAD = "out_of_road"
    MAX_STEP = "max_step"
    CRASH = "crash"
    CRASH_VEHICLE = "crash_vehicle"
    CRASH_HUMAN = "crash_human"
    CRASH_OBJECT = "crash_object"
    CRASH_BUILDING = "crash_building"
    CURRENT_BLOCK = "current_block"
    ENV_SEED = "env_seed"


HELP_MESSAGE = "Keyboard Shortcuts:\n" \
               "  W: Acceleration\n" \
               "  S: Braking\n" \
               "  A: Moving Left\n" \
               "  D: Moving Right\n" \
               "  R: Reset the Environment\n" \
               "  H: Help Message\n" \
               "  F: Switch FPS to unlimited / realtime\n" \
               "  Q: Third-person View Camera\n" \
               "  B: Top-down View Camera (control: WASD-=)\n" \
               "  +: Lift Camera\n" \
               "  -: Lower Camera\n" \
               "  Mouse click: move camera (top-down view)\n" \
               "  Esc: Quit\n"

DEBUG_MESSAGE = "  1: Box Debug Mode\n" \
                "  2: WireFrame Debug Mode\n" \
                "  3: Texture Debug Mode\n" \
                "  4: Print Node Message\n"

# priority and color
COLLISION_INFO_COLOR = dict(
    red=(0, Vec4(195 / 255, 0, 0, 1)),
    orange=(1, Vec4(218 / 255, 80 / 255, 0, 1)),
    yellow=(2, Vec4(218 / 255, 163 / 255, 0, 1)),
    green=(3, Vec4(65 / 255, 163 / 255, 0, 1))
)

# Used for rendering the banner in Interface.
COLOR = {
    MetaDriveType.BOUNDARY_LINE: "red",
    MetaDriveType.BOUNDARY_SIDEWALK: "red",
    MetaDriveType.LINE_SOLID_SINGLE_WHITE: "orange",
    MetaDriveType.LINE_SOLID_SINGLE_YELLOW: "orange",
    MetaDriveType.LINE_BROKEN_SINGLE_YELLOW: "yellow",
    MetaDriveType.LINE_BROKEN_SINGLE_WHITE: "green",
    MetaDriveType.LANE_SURFACE_STREET: "green",
    MetaDriveType.LANE_SURFACE_UNSTRUCTURE: "green",
    MetaDriveType.LANE_BIKE_LANE: "green",
    MetaDriveType.VEHICLE: "red",
    MetaDriveType.GROUND: "yellow",
    MetaDriveType.TRAFFIC_OBJECT: "yellow",
    MetaDriveType.TRAFFIC_CONE: "yellow",
    MetaDriveType.TRAFFIC_BARRIER: "yellow",
    MetaDriveType.PEDESTRIAN: "red",
    MetaDriveType.CYCLIST: "red",
    MetaDriveType.INVISIBLE_WALL: "red",
    MetaDriveType.BUILDING: "red",
    MetaDriveType.LIGHT_RED: "red",
    MetaDriveType.LIGHT_YELLOW: "orange",
    MetaDriveType.LIGHT_GREEN: "green",
    MetaDriveType.UNSET: "orange",
}


class Decoration:
    """
    Decoration lane didn't connect any nodes, they are individual or isolated.
    """
    start = "decoration"
    end = "decoration_"


class Goal:
    """
    Goal at intersection
    The keywords 0, 1, 2 should be reserved, and only be used in roundabout and intersection
    """

    RIGHT = 0
    STRAIGHT = 1
    LEFT = 2
    ADVERSE = 3  # Useless now


class Mask:
    AllOn = BitMask32.allOn()
    AllOff = BitMask32.allOff()


class CamMask(Mask):
    MainCam = BitMask32.bit(9)
    Shadow = BitMask32.bit(10)
    RgbCam = BitMask32.bit(11)
    MiniMap = BitMask32.bit(12)
    PARA_VIS = BitMask32.bit(13)
    DepthCam = BitMask32.bit(14)
    ScreenshotCam = BitMask32.bit(15)
    SemanticCam = BitMask32.bit(16)


class CollisionGroup(Mask):
    Vehicle = BitMask32.bit(1)
    Terrain = BitMask32.bit(2)
    BrokenLaneLine = BitMask32.bit(3)
    TrafficObject = BitMask32.bit(4)
    LaneSurface = BitMask32.bit(5)  # useless now, since it is in another bullet world
    Sidewalk = BitMask32.bit(6)
    ContinuousLaneLine = BitMask32.bit(7)
    InvisibleWall = BitMask32.bit(8)
    LidarBroadDetector = BitMask32.bit(9)
    TrafficParticipants = BitMask32.bit(10)

    @classmethod
    def collision_rules(cls):
        """
        This should be a diagonal matrix
        """
        return [
            # terrain collision
            (cls.Terrain, cls.Terrain, False),
            (cls.Terrain, cls.BrokenLaneLine, False),
            (cls.Terrain, cls.LaneSurface, False),
            (cls.Terrain, cls.Vehicle, True),
            (cls.Terrain, cls.ContinuousLaneLine, False),
            (cls.Terrain, cls.InvisibleWall, False),
            (cls.Terrain, cls.Sidewalk, False),
            (cls.Terrain, cls.LidarBroadDetector, False),
            (cls.Terrain, cls.TrafficObject, True),
            (cls.Terrain, cls.TrafficParticipants, True),

            # block collision
            (cls.BrokenLaneLine, cls.BrokenLaneLine, False),
            (cls.BrokenLaneLine, cls.LaneSurface, False),
            (cls.BrokenLaneLine, cls.Vehicle, True),
            # change it after we design a new traffic system !
            (cls.BrokenLaneLine, cls.ContinuousLaneLine, False),
            (cls.BrokenLaneLine, cls.InvisibleWall, False),
            (cls.BrokenLaneLine, cls.Sidewalk, False),
            (cls.BrokenLaneLine, cls.LidarBroadDetector, False),
            (cls.BrokenLaneLine, cls.TrafficObject, True),
            (cls.BrokenLaneLine, cls.TrafficParticipants, True),

            # ego vehicle collision
            (cls.Vehicle, cls.Vehicle, True),
            (cls.Vehicle, cls.LaneSurface, True),
            (cls.Vehicle, cls.ContinuousLaneLine, True),
            (cls.Vehicle, cls.InvisibleWall, True),
            (cls.Vehicle, cls.Sidewalk, True),
            (cls.Vehicle, cls.LidarBroadDetector, True),
            (cls.Vehicle, cls.TrafficObject, True),
            (cls.Vehicle, cls.TrafficParticipants, True),

            # lane surface
            (cls.LaneSurface, cls.LaneSurface, False),
            (cls.LaneSurface, cls.ContinuousLaneLine, False),
            (cls.LaneSurface, cls.InvisibleWall, False),
            (cls.LaneSurface, cls.Sidewalk, False),
            (cls.LaneSurface, cls.LidarBroadDetector, False),
            (cls.LaneSurface, cls.TrafficObject, True),
            (cls.LaneSurface, cls.TrafficParticipants, True),

            # continuous lane line
            (cls.ContinuousLaneLine, cls.ContinuousLaneLine, False),
            (cls.ContinuousLaneLine, cls.InvisibleWall, False),
            (cls.ContinuousLaneLine, cls.Sidewalk, False),
            (cls.ContinuousLaneLine, cls.LidarBroadDetector, False),
            (cls.ContinuousLaneLine, cls.TrafficObject, False),
            (cls.ContinuousLaneLine, cls.TrafficParticipants, True),

            # invisible wall
            (cls.InvisibleWall, cls.InvisibleWall, False),
            (cls.InvisibleWall, cls.Sidewalk, False),
            (cls.InvisibleWall, cls.LidarBroadDetector, True),
            (cls.InvisibleWall, cls.TrafficObject, False),
            (cls.InvisibleWall, cls.TrafficParticipants, True),

            # side walk
            (cls.Sidewalk, cls.Sidewalk, False),
            (cls.Sidewalk, cls.LidarBroadDetector, False),
            (cls.Sidewalk, cls.TrafficObject, True),
            (cls.Sidewalk, cls.TrafficParticipants, True),  # don't allow sidewalk contact

            # LidarBroadDetector
            (cls.LidarBroadDetector, cls.LidarBroadDetector, False),
            (cls.LidarBroadDetector, cls.TrafficObject, True),
            (cls.LidarBroadDetector, cls.TrafficParticipants, True),

            # TrafficObject
            (cls.TrafficObject, cls.TrafficObject, True),
            (cls.TrafficObject, cls.TrafficParticipants, True),

            # TrafficParticipant
            (cls.TrafficParticipants, cls.TrafficParticipants, True)
        ]

    @classmethod
    def set_collision_rule(cls, world: BulletWorld):
        for rule in cls.collision_rules():
            group_1 = int(math.log(rule[0].getWord(), 2))
            group_2 = int(math.log(rule[1].getWord(), 2))
            relation = rule[-1]
            world.setGroupCollisionFlag(group_1, group_2, relation)

    @classmethod
    def can_be_lidar_detected(cls):
        return cls.Vehicle | cls.InvisibleWall | cls.TrafficObject | cls.TrafficParticipants

    # def make_collision_from_model(input_model, world):
    #     # tristrip generation from static models
    #     # generic tri-strip collision generator begins
    #     geom_nodes = input_model.findAllMatches('**/+GeomNode')
    #     geom_nodes = geom_nodes.getPath(0).node()
    #     # print(geom_nodes)
    #     geom_target = geom_nodes.getGeom(0)
    #     # print(geom_target)
    #     output_bullet_mesh = BulletTriangleMesh()
    #     output_bullet_mesh.addGeom(geom_target)
    #     tri_shape = BulletTriangleMeshShape(output_bullet_mesh, dynamic=False)
    #     print(output_bullet_mesh)
    #
    #     body = BulletRigidBodyNode('input_model_tri_mesh')
    #     np = self.render.attachNewNode(body)
    #     np.node().addShape(tri_shape)
    #     np.node().setMass(0)
    #     np.node().setFriction(0.5)
    #     # np.setPos(0, 0, 0)
    #     np.setScale(1)
    #     np.setCollideMask(BitMask32.allOn())
    #     world.attachRigidBody(np.node())
    #
    # make_collision_from_model(access_deck_1, world)  # world = BulletWorld()


LaneIndex = Tuple[str, str, int]
Route = List[LaneIndex]
TARGET_VEHICLES = "target_vehicles"
TRAFFIC_VEHICLES = "traffic_vehicles"
OBJECT_TO_AGENT = "object_to_agent"
AGENT_TO_OBJECT = "agent_to_object"
BKG_COLOR = Vec3(1, 1, 1)


class PGLineType:
    """A lane side line type."""

<<<<<<< HEAD
    NONE = "none"
    BROKEN = "broken"
    CONTINUOUS = "continuous"
    SIDE = "side"
    BARRIER = "barrier"
=======
    NONE = MetaDriveType.LINE_UNKNOWN
    BROKEN = MetaDriveType.LINE_BROKEN_SINGLE_WHITE
    CONTINUOUS = MetaDriveType.LINE_SOLID_SINGLE_WHITE
    SIDE = MetaDriveType.BOUNDARY_LINE
>>>>>>> 0df2f979

    @staticmethod
    def prohibit(line_type) -> bool:
        if line_type in [PGLineType.CONTINUOUS, PGLineType.SIDE]:
            return True
        else:
            return False


class PGLineColor:
    GREY = (1, 1, 1, 1)
    YELLOW = (255 / 255, 200 / 255, 0 / 255, 1)


class PGDrivableAreaProperty:
    """
    Defining some properties for creating PGMap
    """
    # road network property
    ID = None  # each block must have a unique ID
    SOCKET_NUM = None

    # visualization size property
    LANE_SEGMENT_LENGTH = 4
    STRIPE_LENGTH = 1.5
    LANE_LINE_WIDTH = 0.15
    LANE_LINE_THICKNESS = 0.016

    SIDEWALK_THICKNESS = 0.3
    SIDEWALK_LENGTH = 3
    SIDEWALK_WIDTH = 2
    SIDEWALK_LINE_DIST = 0.6

    # visualization color property
    LAND_COLOR = (0.4, 0.4, 0.4, 1)
    NAVI_COLOR = (0.709, 0.09, 0, 1)

    # for detection
    LANE_LINE_GHOST_HEIGHT = 1.0

    # lane line collision group
    CONTINUOUS_COLLISION_MASK = CollisionGroup.ContinuousLaneLine
    BROKEN_COLLISION_MASK = CollisionGroup.BrokenLaneLine
    SIDEWALK_COLLISION_MASK = CollisionGroup.Sidewalk

    # for creating complex block, for example Intersection and roundabout consist of 4 part, which contain several road
    PART_IDX = 0
    ROAD_IDX = 0
    DASH = "_"

    #  when set to True, Vehicles will not generate on this block
    PROHIBIT_TRAFFIC_GENERATION = False


class ObjectState:
    # this is for internal recording/replaying system
    POSITION = "position"
    HEADING_THETA = "heading_theta"
    VELOCITY = "velocity"
    PITCH = "pitch"
    ROLL = "roll"
    STATIC = "static"
    CLASS = "type"
    INIT_KWARGS = "config"
    NAME = "name"
    SIZE = "size"
    TYPE = "type"


class PolicyState:
    ARGS = "args"
    KWARGS = "kwargs"
    POLICY_CLASS = "policy_class"
    OBJ_NAME = "obj_name"


REPLAY_DONE = "replay_done"

label_color = namedtuple("label_color", "label color")


class Semantics:
    """
    For semantic camera
    """
    # CitySpace colormap: https://github.com/mcordts/cityscapesScripts/blob/master/cityscapesscripts/helpers/labels.py
    UNLABELED = label_color("UNLABELED", (0, 0, 0))
    CAR = label_color("CAR", (0, 0, 142))
    TRUCK = label_color("TRUCK", (0, 0, 70))
    PEDESTRIAN = label_color("PEDESTRIAN", (220, 20, 60))
    BIKE = label_color("BIKE", (119, 11, 32))  # bicycle
    TERRAIN = label_color("TERRAIN", (152, 251, 152))
    ROAD = label_color("ROAD", (128, 64, 128))  # road
    SIDEWALK = label_color("SIDEWALK", (244, 35, 232))
    SKY = label_color("SKY", (70, 130, 180))
    TRAFFIC_LIGHT = label_color("TRAFFIC_LIGHT", (250, 170, 30))
    FENCE = label_color("FENCE", (190, 153, 153))
    TRAFFIC_SIGN = label_color("TRAFFIC_SIGN", (220, 220, 0))

    # customized
    LANE_LINE = label_color("LANE_LINE", (255, 255, 255))


class MapTerrainSemanticColor:
    """
    Do not modify this as it is for terrain generation. If you want your own palette, just add a new one or modify
    class lMapSemanticColor
    """
    @staticmethod
    def get_color(type):
        """
        Each channel represents a type. This should be aligned with shader terrain.frag.glsl
        Args:
            type: MetaDriveType

        Returns:

        """
        # !!!!!!!!!!!!!!!!!!!!!!!!!!!!!!!!!!!!!!
        # Note: modify it with shaders together!
        if MetaDriveType.is_yellow_line(type):
            # return (255, 0, 0, 0)
            # return (1, 0, 0, 0)
            return 0.1
        elif MetaDriveType.is_lane(type):
            # return (0, 1, 0, 0)
            return 0.2
        elif type == MetaDriveType.GROUND:
            # return (0, 0, 1, 0)
            return 0.0
        elif MetaDriveType.is_white_line(type) or MetaDriveType.is_road_boundary_line(type):
            # return (0, 0, 0, 1)
            return 0.3
        elif type == MetaDriveType.CROSSWALK:
            # The range of crosswalk value is 0.4 <= value < 0.76,
            # so people can save the angle (degree) of the crosswalk in attribute map
            # the value * 10 = angle of crosswalk. It is a trick for saving memory.
            return 0.4  # this value can be overwritten latter
        else:
            raise ValueError("Unsupported type: {}".format(type))
        # !!!!!!!!!!!!!!!!!!!!!!!!!!!!!!!!!!!!!!
        # Note: modify it with shaders together!


class TopDownSemanticColor:
    """
    Do not modify this as it is for terrain generation. If you want your own palette, just add a new one or modify
    class lMapSemanticColor
    """
    @staticmethod
    def get_color(type):
        if MetaDriveType.is_lane(type):
            # intersection and others
            if type == MetaDriveType.LANE_SURFACE_UNSTRUCTURE:
                ret = np.array([186, 186, 186])
            # a set of lanes
            else:
                ret = np.array([210, 210, 210])
        # road divider
        elif MetaDriveType.is_yellow_line(type):
            ret = np.array([20, 20, 20])
        # lane divider
        elif MetaDriveType.is_road_boundary_line(type) or MetaDriveType.is_white_line(type):
            ret = np.array([140, 140, 140])
        # vehicle
        elif MetaDriveType.is_vehicle(type):
            ret = np.array([224, 177, 67])
        # construction object
        elif MetaDriveType.is_traffic_object(type):
            ret = np.array([67, 143, 224])
        # human
        elif type == MetaDriveType.PEDESTRIAN:
            ret = np.array([224, 67, 67])
        # cyclist and motorcycle
        elif type == MetaDriveType.CYCLIST:
            ret = np.array([75, 224, 67])
        else:
            ret = np.array([125, 67, 224])
        # else:
        #     raise ValueError("Unsupported type: {}".format(type))
        return ret<|MERGE_RESOLUTION|>--- conflicted
+++ resolved
@@ -266,18 +266,10 @@
 class PGLineType:
     """A lane side line type."""
 
-<<<<<<< HEAD
-    NONE = "none"
-    BROKEN = "broken"
-    CONTINUOUS = "continuous"
-    SIDE = "side"
-    BARRIER = "barrier"
-=======
     NONE = MetaDriveType.LINE_UNKNOWN
     BROKEN = MetaDriveType.LINE_BROKEN_SINGLE_WHITE
     CONTINUOUS = MetaDriveType.LINE_SOLID_SINGLE_WHITE
     SIDE = MetaDriveType.BOUNDARY_LINE
->>>>>>> 0df2f979
 
     @staticmethod
     def prohibit(line_type) -> bool:
