--- conflicted
+++ resolved
@@ -2,10 +2,8 @@
 
 from metadrive.base_class.base_runnable import BaseRunnable
 from metadrive.engine.engine_utils import get_engine, get_global_config
-from metadrive.utils import import_pygame
 
 logger = logging.getLogger(__name__)
-pygame = import_pygame()
 
 
 class BaseMap(BaseRunnable):
@@ -87,10 +85,7 @@
         for block in self.blocks:
             block.destroy()
         self.blocks = []
-<<<<<<< HEAD
-=======
 
->>>>>>> 9adef6dc
         if self.road_network is not None:
             self.road_network.destroy()
         self.road_network = None
@@ -108,5 +103,5 @@
         return (x_max + x_min) / 2, (y_max + y_min) / 2
 
     def __del__(self):
-        self.destroy()
+        # self.destroy()
         logger.debug("{} is being deleted.".format(type(self)))