--- conflicted
+++ resolved
@@ -109,74 +109,7 @@
 
     def construct_lane_in_block(self, block, lane_index):
         """
-<<<<<<< HEAD
-        for idx, line_type, line_color, need, in zip([-1, 1], self.line_types, self.line_colors, construct_left_right):
-            if not need:
-                continue
-            lateral = idx * self.width_at(0) / 2
-            if line_type == PGLineType.CONTINUOUS:
-                self.construct_continuous_line(block, lateral, line_color, line_type)
-            elif line_type == PGLineType.BROKEN:
-                self.construct_broken_line(block, lateral, line_color, line_type)
-            elif line_type == PGLineType.SIDE:
-                self.construct_continuous_line(block, lateral, line_color, line_type)
-                self.construct_sidewalk(block, lateral)
-            elif line_type == PGLineType.BARRIER:
-                self.construct_continuous_line(block, lateral, line_color, PGLineType.SIDE)
-                self.construct_sidewalk(block, lateral, is_guardrail=True)
-            elif line_type == PGLineType.NONE:
-                continue
-            else:
-                raise ValueError(
-                    "You have to modify this cuntion and implement a constructing method for line type: {}".
-                    format(line_type)
-                )
-
-    def construct_broken_line(self, block, lateral, line_color, line_type):
-        """
-        Lateral: left[-1/2 * width] or right[1/2 * width]
-        """
-        segment_num = int(self.length / (2 * DrivableAreaProperty.STRIPE_LENGTH))
-        for segment in range(segment_num):
-            start = self.position(segment * DrivableAreaProperty.STRIPE_LENGTH * 2, lateral)
-            end = self.position(
-                segment * DrivableAreaProperty.STRIPE_LENGTH * 2 + DrivableAreaProperty.STRIPE_LENGTH, lateral
-            )
-            if segment == segment_num - 1:
-                end = self.position(self.length - DrivableAreaProperty.STRIPE_LENGTH, lateral)
-            node_path_list = self.construct_lane_line_segment(block, start, end, line_color, line_type)
-            self._node_path_list.extend(node_path_list)
-
-    def construct_continuous_line(self, block, lateral, line_color, line_type):
-        """
-        We process straight line to several pieces by default, which can be optimized through overriding this function
-        Lateral: left[-1/2 * width] or right[1/2 * width]
-        """
-        segment_num = int(self.length / DrivableAreaProperty.LANE_SEGMENT_LENGTH)
-        if segment_num == 0:
-            start = self.position(0, lateral)
-            end = self.position(self.length, lateral)
-            node_path_list = self.construct_lane_line_segment(block, start, end, line_color, line_type)
-            self._node_path_list.extend(node_path_list)
-        for segment in range(segment_num):
-            start = self.position(DrivableAreaProperty.LANE_SEGMENT_LENGTH * segment, lateral)
-            if segment == segment_num - 1:
-                end = self.position(self.length, lateral)
-            else:
-                end = self.position((segment + 1) * DrivableAreaProperty.LANE_SEGMENT_LENGTH, lateral)
-            node_path_list = self.construct_lane_line_segment(block, start, end, line_color, line_type)
-            self._node_path_list.extend(node_path_list)
-
-    def construct_sidewalk(self, block, lateral, is_guardrail=False):
-        """
-        Lateral: left[-1/2 * width] or right[1/2 * width]
-        """
-        pass
-
-    def construct_lane_segment(self, block, position, width, length, theta, lane_index):
-=======
         Modified from base class, the width is set to 6.5
->>>>>>> 0df2f979
         """
         if lane_index is not None:
             self.index = lane_index
@@ -231,62 +164,6 @@
         theta = panda_heading(math.atan2(direction_v[1], direction_v[0]))
         body_np.setQuat(LQuaternionf(math.cos(theta / 2), 0, 0, math.sin(theta / 2)))
 
-<<<<<<< HEAD
-        if block.naive_draw_map:
-            # For visualization
-            lane_line = block.loader.loadModel(AssetLoader.file_path("models", "box.bam"))
-            lane_line.setTwoSided(False)
-            lane_line.setScale(length, DrivableAreaProperty.LANE_LINE_WIDTH, DrivableAreaProperty.LANE_LINE_THICKNESS)
-            height = 0
-            lane_line.setTexture(block.ts_color, block.lane_line_texture)
-            height += 0.01 if line_color == PGLineColor.YELLOW else 0
-            lane_line.setQuat(LQuaternionf(math.cos(theta / 2), 0, 0, math.sin(theta / 2)))
-            lane_line.setPos(panda_vector(middle, height))
-            lane_line.reparentTo(parent_np)
-            lane_line.set_color(line_color)
-
-        return node_path_list
-
-    @staticmethod
-    def construct_sidewalk_segment(
-        block, lane_start, lane_end, length_multiply=1, extra_thrust=0, width=0, guardrail_height=1 / 2
-    ):
-        node_path_list = []
-
-        direction_v = lane_end - lane_start
-        if abs(norm(direction_v[0], direction_v[1])) < 0.1:
-            return []
-        width = width or block.SIDEWALK_WIDTH
-        middle = (lane_start + lane_end) / 2
-        length = norm(lane_end[0] - lane_start[0], lane_end[1] - lane_start[1])
-        body_node = BulletRigidBodyNode(MetaDriveType.BOUNDARY_SIDEWALK)
-        body_node.setKinematic(False)
-        body_node.setStatic(True)
-        side_np = block.sidewalk_node_path.attachNewNode(body_node)
-        node_path_list.append(side_np)
-
-        shape = BulletBoxShape(Vec3(1 / 2, 1 / 2, guardrail_height))
-        body_node.addShape(shape)
-        body_node.setIntoCollideMask(block.SIDEWALK_COLLISION_MASK)
-        # if block.render:
-        # a trick to acc off-rendering training
-        block.dynamic_nodes.append(body_node)
-        # else:
-        #     block.static_nodes.append(body_node)
-
-        direction_v = lane_end - lane_start
-        if extra_thrust != 0:
-            vertical_v = Vector((direction_v[1], -direction_v[0])) / norm(*direction_v)
-            middle += vertical_v * extra_thrust
-        side_np.setPos(panda_vector(middle, 0))
-        theta = math.atan2(direction_v[1], direction_v[0])
-        side_np.setQuat(LQuaternionf(math.cos(theta / 2), 0, 0, math.sin(theta / 2)))
-        side_np.setScale(length * length_multiply, width, block.SIDEWALK_THICKNESS * (1 + 0.1 * np.random.rand()))
-        if block.render and not block.use_render_pipeline:
-            block.sidewalk.instanceTo(side_np)
-
-=======
->>>>>>> 0df2f979
         return node_path_list
 
     def _construct_lane_only_physics_polygon(self, block, polygon):
