import logging
from typing import List, Dict

import math
from panda3d.bullet import BulletBoxShape, BulletGhostNode
from panda3d.core import Vec3, LQuaternionf, Vec4, TextureStage, RigidBodyCombiner, \
    SamplerState, NodePath

from metadrive.base_class.base_object import BaseObject
from metadrive.component.lane.abs_lane import AbstractLane
from metadrive.component.lane.waypoint_lane import WayPointLane
from metadrive.component.road_network.node_road_network import NodeRoadNetwork
from metadrive.component.road_network.road import Road
from metadrive.constants import BodyName, CamMask, LineType, LineColor, DrivableAreaProperty
from metadrive.engine.asset_loader import AssetLoader
from metadrive.engine.core.physics_world import PhysicsWorld
from metadrive.utils import import_pygame
from metadrive.utils.coordinates_shift import panda_position
from metadrive.utils.math_utils import norm

logger = logging.getLogger(__name__)


class BaseBlock(BaseObject, DrivableAreaProperty):
    """
    Block is a driving area consisting of several roads
    Note: overriding the _sample() function to fill block_network/respawn_roads in subclass
    Call Block.construct_block() to add it to world
    """

    ID = "B"

    def __init__(
        self, block_index: int, global_network: NodeRoadNetwork, random_seed, ignore_intersection_checking=False
    ):
        super(BaseBlock, self).__init__(str(block_index) + self.ID, random_seed, escape_random_seed_assertion=True)
        # block information
        assert self.ID is not None, "Each Block must has its unique ID When define Block"
        assert len(self.ID) == 1, "Block ID must be a character "

        self.block_index = block_index
        self.ignore_intersection_checking = ignore_intersection_checking

        # each block contains its own road network and a global network
        self._global_network = global_network
        self.block_network = self.block_network_type()

        # a bounding box used to improve efficiency x_min, x_max, y_min, y_max
        self.bounding_box = None

        # used to spawn npc
        self._respawn_roads = []
        self._block_objects = None

        if self.render:
            # render pre-load
            self.road_texture = self.loader.loadTexture(AssetLoader.file_path("textures", "sci", "color.jpg"))
            self.road_texture.setMinfilter(SamplerState.FT_linear_mipmap_linear)
            self.road_texture.setAnisotropicDegree(8)
            self.road_normal = self.loader.loadTexture(AssetLoader.file_path("textures", "sci", "normal.jpg"))
            self.ts_color = TextureStage("color")
            self.ts_normal = TextureStage("normal")
            self.side_texture = self.loader.loadTexture(AssetLoader.file_path("textures", "sidewalk", "color.png"))
            self.side_texture.setMinfilter(SamplerState.FT_linear_mipmap_linear)
            self.side_texture.setAnisotropicDegree(8)
            self.side_normal = self.loader.loadTexture(AssetLoader.file_path("textures", "sidewalk", "normal.png"))
            self.sidewalk = self.loader.loadModel(AssetLoader.file_path("models", "box.bam"))

    def _sample_topology(self) -> bool:
        """
        Sample a new topology to fill self.block_network
        """
        raise NotImplementedError

    def construct_block(
        self,
        root_render_np: NodePath,
        physics_world: PhysicsWorld,
        extra_config: Dict = None,
        no_same_node=True
    ) -> bool:
        """
        Randomly Construct a block, if overlap return False
        """
        self.sample_parameters()

        if not isinstance(self.origin, NodePath):
            self.origin = NodePath(self.name)
        # else:
        #     print("Origin already exists: ", self.origin)

        self._block_objects = []
        if extra_config:
            assert set(extra_config.keys()).issubset(self.PARAMETER_SPACE.parameters), \
                "Make sure the parameters' name are as same as what defined in pg_space.py"
            raw_config = self.get_config(copy=True)
            raw_config.update(extra_config)
            self.update_config(raw_config)
        self._clear_topology()
        success = self._sample_topology()
        self._global_network.add(self.block_network, no_same_node)
        self._create_in_world()
        self.attach_to_world(root_render_np, physics_world)
        return success

    def destruct_block(self, physics_world: PhysicsWorld):
        self._clear_topology()
        self.detach_from_world(physics_world)

        self.origin.removeNode()
        self.origin = None

        self.dynamic_nodes.clear()
        self.static_nodes.clear()
        for obj in self._block_objects:
            obj.destroy()
        self._block_objects = None

    def construct_from_config(self, config: Dict, root_render_np: NodePath, physics_world: PhysicsWorld):
        success = self.construct_block(root_render_np, physics_world, config)
        return success

    def get_respawn_roads(self):
        return self._respawn_roads

    def get_respawn_lanes(self):
        """
        return a 2-dim array [[]] to keep the lane index
        """
        ret = []
        for road in self._respawn_roads:
            lanes = road.get_lanes(self.block_network)
            ret.append(lanes)
        return ret

    def get_intermediate_spawn_lanes(self):
        """Return all lanes that can be used to generate spawn intermediate vehicles."""
        raise NotImplementedError()

    def _add_one_respawn_road(self, respawn_road: Road):
        assert isinstance(respawn_road, Road), "Spawn roads list only accept Road Type"
        self._respawn_roads.append(respawn_road)

    def _clear_topology(self):
        self._global_network -= self.block_network
        self.block_network.graph.clear()
        self.PART_IDX = 0
        self.ROAD_IDX = 0
        self._respawn_roads.clear()

    """------------------------------------- For Render and Physics Calculation ---------------------------------- """

    def _create_in_world(self):
        """
        Create NodePath and Geom node to perform both collision detection and render

        Note: Override the create_in_world() function instead of this one, since this method severing as a wrapper to
        help improve efficiency
        """
        self.lane_line_node_path = NodePath(RigidBodyCombiner(self.name + "_lane_line"))
        self.sidewalk_node_path = NodePath(RigidBodyCombiner(self.name + "_sidewalk"))
        self.lane_node_path = NodePath(RigidBodyCombiner(self.name + "_lane"))
        self.lane_vis_node_path = NodePath(RigidBodyCombiner(self.name + "_lane_vis"))
        self.create_in_world()
        self.lane_line_node_path.flattenStrong()
        self.lane_line_node_path.node().collect()

        self.sidewalk_node_path.flattenStrong()
        self.sidewalk_node_path.node().collect()
        self.sidewalk_node_path.hide(CamMask.ScreenshotCam)

        # only bodies reparent to this node
        self.lane_node_path.flattenStrong()
        self.lane_node_path.node().collect()

        self.lane_vis_node_path.flattenStrong()
        self.lane_vis_node_path.node().collect()
        self.lane_vis_node_path.hide(CamMask.DepthCam | CamMask.ScreenshotCam)

        self.origin.hide(CamMask.Shadow)

        self.sidewalk_node_path.reparentTo(self.origin)
        self.lane_line_node_path.reparentTo(self.origin)
        self.lane_node_path.reparentTo(self.origin)
        self.lane_vis_node_path.reparentTo(self.origin)

        self.bounding_box = self.block_network.get_bounding_box()

    def create_in_world(self):
        """
        Create lane in the panda3D world
        """
        raise NotImplementedError

    def add_body(self, physics_body):
        raise DeprecationWarning(
            "Different from common objects like vehicle/traffic sign, Block has several bodies!"
            "Therefore, you should create BulletBody and then add them to self.dynamics_nodes "
            "manually. See in construct() method"
        )

    def get_state(self) -> Dict:
        """
        The record of Block type is not same as other objects
        """
        return {}

    def set_state(self, state: Dict):
        """
        Block type can not set state currently
        """
        pass

    def _add_lane_line(self, lane: AbstractLane, colors: List[Vec4], contruct_two_side=True):
        raise DeprecationWarning("Leave for argoverse using")
        if isinstance(lane, WayPointLane):
            parent_np = self.lane_line_node_path
            lane_width = lane.width_at(0)
            for c, i in enumerate([-1, 1]):
                line_color = colors[c]
                acc_length = 0
                if lane.line_types[c] == LineType.CONTINUOUS:
                    for segment in lane.segment_property:
                        lane_start = lane.position(acc_length, i * lane_width / 2)
                        acc_length += segment["length"]
                        lane_end = lane.position(acc_length, i * lane_width / 2)
                        middle = (lane_start + lane_end) / 2
                        self._add_lane_line2bullet(
                            lane_start, lane_end, middle, parent_np, line_color, lane.line_types[c]
                        )

    def _add_box_body(self, lane_start, lane_end, middle, parent_np: NodePath, line_type, line_color):
        raise DeprecationWarning("Useless, currently")
        length = norm(lane_end[0] - lane_start[0], lane_end[1] - lane_start[1])
        if LineType.prohibit(line_type):
            node_name = BodyName.White_continuous_line if line_color == LineColor.GREY else BodyName.Yellow_continuous_line
        else:
            node_name = BodyName.Broken_line
        body_node = BulletGhostNode(node_name)
        body_node.set_active(False)
        body_node.setKinematic(False)
        body_node.setStatic(True)
        body_np = parent_np.attachNewNode(body_node)
        shape = BulletBoxShape(
            Vec3(length / 2, DrivableAreaProperty.LANE_LINE_WIDTH / 2, DrivableAreaProperty.LANE_LINE_GHOST_HEIGHT)
        )
        body_np.node().addShape(shape)
        mask = DrivableAreaProperty.CONTINUOUS_COLLISION_MASK if line_type != LineType.BROKEN else DrivableAreaProperty.BROKEN_COLLISION_MASK
        body_np.node().setIntoCollideMask(mask)
        self.static_nodes.append(body_np.node())

        body_np.setPos(panda_position(middle, DrivableAreaProperty.LANE_LINE_GHOST_HEIGHT / 2))
        direction_v = lane_end - lane_start
        # theta = -numpy.arctan2(direction_v[1], direction_v[0])
        theta = -math.atan2(direction_v[1], direction_v[0])

        body_np.setQuat(LQuaternionf(math.cos(theta / 2), 0, 0, math.sin(theta / 2)))

    @property
    def block_network_type(self):
        """
        There are two type of road network to describe the relation of all lanes, override this func to assign one when
        you are building your own block.
        return: roadnetwork
        """
        raise NotImplementedError

    def destroy(self):
        for node_path in [self.lane_line_node_path, self.sidewalk_node_path, self.lane_node_path,
                          self.lane_vis_node_path]:
            if isinstance(node_path, NodePath):
                node_path.removeNode()

        if self.block_network is not None:
            self.block_network.destroy()
            self.block_network = None
<<<<<<< HEAD
        self._global_network = None
        super(BaseBlock, self).destroy()
=======
        super(BaseBlock, self).destroy()

    def __del__(self):
        self.destroy()
        logger.debug("{} is being deleted.".format(type(self)))
>>>>>>> 9adef6dc
<|MERGE_RESOLUTION|>--- conflicted
+++ resolved
@@ -274,13 +274,9 @@
         if self.block_network is not None:
             self.block_network.destroy()
             self.block_network = None
-<<<<<<< HEAD
         self._global_network = None
         super(BaseBlock, self).destroy()
-=======
-        super(BaseBlock, self).destroy()
 
     def __del__(self):
         self.destroy()
-        logger.debug("{} is being deleted.".format(type(self)))
->>>>>>> 9adef6dc
+        logger.debug("{} is being deleted.".format(type(self)))