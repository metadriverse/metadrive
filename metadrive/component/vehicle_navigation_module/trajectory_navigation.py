import numpy as np

from metadrive.component.vehicle_navigation_module.base_navigation import BaseNavigation
from metadrive.utils.math_utils import norm, clip
from metadrive.utils.space import BlockParameterSpace, Parameter


class TrajectoryNavigation(BaseNavigation):
    """
    This module enabling follow a given reference trajectory given a map
    # TODO(LQY): make this module a general module for navigation
    """
    DESCRETE_LEN = 8  # m

    def __init__(
        self,
        show_navi_mark: bool = False,
        random_navi_mark_color=False,
        show_dest_mark=False,
        show_line_to_dest=False,
        panda_color=None,
        name=None,
        vehicle_config=None
    ):
<<<<<<< HEAD
        super(WaymoTrajectoryNavigation, self).__init__(
=======
        super(TrajectoryNavigation, self).__init__(
            engine=engine,
>>>>>>> cb555aa4
            show_navi_mark=show_navi_mark,
            random_navi_mark_color=random_navi_mark_color,
            show_dest_mark=show_dest_mark,
            show_line_to_dest=show_line_to_dest,
            panda_color=panda_color,
            name=name,
            vehicle_config=vehicle_config
        )
        self.reference_trajectory = None

    def reset(self, map=None, current_lane=None, destination=None, random_seed=None):

        # We do not want to store map within the navigation module!
        # TODO(PZH): In future, we can let all navigation module get latest map on-the-fly instead of
        #  caching a class local variable.
<<<<<<< HEAD
        super(WaymoTrajectoryNavigation, self).reset(map=None, current_lane=None)

        # self.reference_trajectory = self.get_trajectory()

=======
        super(TrajectoryNavigation, self).reset(map=None, current_lane=None)
        self.reference_trajectory = self.get_trajectory()
>>>>>>> cb555aa4
        if self.reference_trajectory is not None:
            self.set_route(None, None)

    @property
    def reference_trajectory(self):
        return self.engine.map_manager.current_sdc_route

    @property
    def current_ref_lanes(self):
        return [self.reference_trajectory]

    def set_route(self, current_lane_index: str, destination: str):
        self.checkpoints = self.descretize_reference_trajectory()
        self._target_checkpoints_index = [0, 1] if len(self.checkpoints) >= 2 else [0, 0]
        # update routing info
        # assert len(self.checkpoints
        #            ) >= 2, "Can not find a route from {} to {}".format(current_lane_index[0], destination)

        self._navi_info.fill(0.0)
        # self.current_ref_lanes = [self.reference_trajectory]
        self.next_ref_lanes = None
        # self.current_lane = self.final_lane = self.reference_trajectory
        if self._dest_node_path is not None:
            check_point = self.reference_trajectory.end
            self._dest_node_path.setPos(check_point[0], -check_point[1], 1.8)

    # def get_trajectory(self):
    #     """This function breaks Multi-agent Waymo Env since we don't set this in map_manager."""
    #     return self.engine.map_manager.current_sdc_route

    def descretize_reference_trajectory(self):
        ret = []
        length = self.reference_trajectory.length
        num = int(length / self.DESCRETE_LEN)
        for i in range(num):
            ret.append(self.reference_trajectory.position(i * self.DESCRETE_LEN, 0))
        ret.append(self.reference_trajectory.end)
        return ret

    def update_localization(self, ego_vehicle):
        """
        It is called every step
        """
        if self.reference_trajectory is None:
            return

        # Update ckpt index
        long, lat = self.reference_trajectory.local_coordinates(ego_vehicle.position, only_in_lane_point=True)
        if self._target_checkpoints_index[0] != self._target_checkpoints_index[1]:  # on last road
            # arrive to second checkpoint
            if lat < self.reference_trajectory.width:
                idx = max(int(long / self.DESCRETE_LEN) + 1, 0)
                idx = min(idx, len(self.checkpoints) - 1)
                self._target_checkpoints_index = [idx]
                if idx + 1 == len(self.checkpoints):
                    self._target_checkpoints_index.append(idx)
                else:
                    self._target_checkpoints_index.append(idx + 1)
        try:
            ckpt_1 = self.checkpoints[self._target_checkpoints_index[0]]
            ckpt_2 = self.checkpoints[self._target_checkpoints_index[1]]
        except:
            print(self.engine.global_seed)
            raise ValueError("target_ckpt".format(self._target_checkpoints_index))
        # target_road_1 is the road segment the vehicle is driving on.
        self._navi_info.fill(0.0)
        half = self.navigation_info_dim // 2
        self._navi_info[:half], lanes_heading1 = self._get_info_for_checkpoint(ckpt_1, ego_vehicle, long)

        self._navi_info[half:], lanes_heading2, = self._get_info_for_checkpoint(ckpt_2, ego_vehicle, long)

        if self._show_navi_info:
            # Whether to visualize little boxes in the scene denoting the checkpoints
            pos_of_goal = ckpt_1
            self._goal_node_path.setPos(pos_of_goal[0], -pos_of_goal[1], 1.8)
            self._goal_node_path.setH(self._goal_node_path.getH() + 3)
            self.navi_arrow_dir = [lanes_heading1, lanes_heading2]
            dest_pos = self._dest_node_path.getPos()
            self._draw_line_to_dest(start_position=ego_vehicle.position, end_position=(dest_pos[0], -dest_pos[1]))
            navi_pos = self._goal_node_path.getPos()
            self._draw_line_to_navi(start_position=ego_vehicle.position, end_position=(navi_pos[0], -navi_pos[1]))

    def get_current_lateral_range(self, current_position, engine) -> float:
        return self.current_lane.width * 2

    def get_current_lane_width(self) -> float:
        return self.current_lane.width

    def get_current_lane_num(self) -> float:
        return 1

    def _get_info_for_checkpoint(self, checkpoint, ego_vehicle, longitude):

        navi_information = []
        # Project the checkpoint position into the target vehicle's coordination, where
        # +x is the heading and +y is the right hand side.
        dir_vec = checkpoint - ego_vehicle.position  # get the vector from center of vehicle to checkpoint
        dir_norm = norm(dir_vec[0], dir_vec[1])
        if dir_norm > self.NAVI_POINT_DIST:  # if the checkpoint is too far then crop the direction vector
            dir_vec = dir_vec / dir_norm * self.NAVI_POINT_DIST
        ckpt_in_heading, ckpt_in_rhs = ego_vehicle.projection(dir_vec)  # project to ego vehicle's coordination

        # Dim 1: the relative position of the checkpoint in the target vehicle's heading direction.
        navi_information.append(clip((ckpt_in_heading / self.NAVI_POINT_DIST + 1) / 2, 0.0, 1.0))

        # Dim 2: the relative position of the checkpoint in the target vehicle's right hand side direction.
        navi_information.append(clip((ckpt_in_rhs / self.NAVI_POINT_DIST + 1) / 2, 0.0, 1.0))

        lanes_heading = self.reference_trajectory.heading_theta_at(longitude)

        # TODO(LQY) Try to include the current lane's information into the navigation information
        bendradius = 0.0
        dir = 0.0
        angle = 0.0

        # # Dim 3: The bending radius of current lane
        navi_information.append(clip(bendradius, 0.0, 1.0))
        #
        # # Dim 4: The bending direction of current lane (+1 for clockwise, -1 for counterclockwise)
        navi_information.append(clip((dir + 1) / 2, 0.0, 1.0))
        #
        # # Dim 5: The angular difference between the heading in lane ending position and
        # # the heading in lane starting position
        navi_information.append(
            clip((np.rad2deg(angle) / BlockParameterSpace.CURVE[Parameter.angle].max + 1) / 2, 0.0, 1.0)
        )
        return navi_information, lanes_heading

    def destroy(self):
        self.map = None
        self.checkpoints = None
        self.current_ref_lanes = None
        self.next_ref_lanes = None
        self.final_lane = None
        self.current_lane = None
<<<<<<< HEAD
        # self.reference_trajectory = None
        super(WaymoTrajectoryNavigation, self).destroy()
=======
        self.reference_trajectory = None
        super(TrajectoryNavigation, self).destroy()
>>>>>>> cb555aa4

    def before_reset(self):
        self.map = None
        self.checkpoints = None
        self.current_ref_lanes = None
        self.next_ref_lanes = None
        self.final_lane = None
        self.current_lane = None
        self.reference_trajectory = None


WaymoTrajectoryNavigation = TrajectoryNavigation
NuPlanTrajectoryNavigation = TrajectoryNavigation<|MERGE_RESOLUTION|>--- conflicted
+++ resolved
@@ -22,12 +22,7 @@
         name=None,
         vehicle_config=None
     ):
-<<<<<<< HEAD
-        super(WaymoTrajectoryNavigation, self).__init__(
-=======
         super(TrajectoryNavigation, self).__init__(
-            engine=engine,
->>>>>>> cb555aa4
             show_navi_mark=show_navi_mark,
             random_navi_mark_color=random_navi_mark_color,
             show_dest_mark=show_dest_mark,
@@ -43,15 +38,8 @@
         # We do not want to store map within the navigation module!
         # TODO(PZH): In future, we can let all navigation module get latest map on-the-fly instead of
         #  caching a class local variable.
-<<<<<<< HEAD
-        super(WaymoTrajectoryNavigation, self).reset(map=None, current_lane=None)
-
-        # self.reference_trajectory = self.get_trajectory()
-
-=======
         super(TrajectoryNavigation, self).reset(map=None, current_lane=None)
         self.reference_trajectory = self.get_trajectory()
->>>>>>> cb555aa4
         if self.reference_trajectory is not None:
             self.set_route(None, None)
 
@@ -187,13 +175,8 @@
         self.next_ref_lanes = None
         self.final_lane = None
         self.current_lane = None
-<<<<<<< HEAD
         # self.reference_trajectory = None
-        super(WaymoTrajectoryNavigation, self).destroy()
-=======
-        self.reference_trajectory = None
         super(TrajectoryNavigation, self).destroy()
->>>>>>> cb555aa4
 
     def before_reset(self):
         self.map = None
