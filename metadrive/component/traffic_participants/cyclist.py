from metadrive.component.traffic_participants.base_traffic_participant import BaseTrafficParticipant
from typing import Tuple

from panda3d.bullet import BulletBoxShape
from panda3d.bullet import BulletCylinderShape

from metadrive.component.static_object.base_static_object import BaseStaticObject
from metadrive.constants import BodyName
from metadrive.constants import CollisionGroup
from metadrive.engine.asset_loader import AssetLoader
from metadrive.engine.physics_node import BaseRigidBodyNode


class Cyclist(BaseTrafficParticipant):
    MASS = 80  # kg
    NAME = BodyName.Cyclist
    COLLISION_MASK = CollisionGroup.TrafficParticipants

    MODEL = None

    WIDTH = 0.4
    LENGTH = 1.75
    HEIGHT = 1.75

    def __init__(self, position, heading_theta, random_seed):
        super(Cyclist, self).__init__(position, heading_theta, random_seed)

        n = BaseRigidBodyNode(self.name, self.NAME)
        self.add_body(n)

        self.body.addShape(BulletBoxShape((self.LENGTH / 2, self.WIDTH / 2,  self.HEIGHT / 2)))
        if self.render:
<<<<<<< HEAD
            model = self.loader.loadModel("/home/shady/Downloads/cafe_racer_motorcycle/scene.gltf")
            model.setH(-90)
            model.reparentTo(self.origin)
            # model.setScale(self.WIDTH, self.LENGTH, self.HEIGHT)
=======
            if Cyclist.MODEL is None:
                model = self.loader.loadModel(AssetLoader.file_path("models", "bicycle", "scene.gltf"))
                model.setScale(0.15)
                model.setPos(0, 0, -0.3)
                Cyclist.MODEL = model
            Cyclist.MODEL.instanceTo(self.origin)
>>>>>>> a7cbaf7a
<|MERGE_RESOLUTION|>--- conflicted
+++ resolved
@@ -30,16 +30,9 @@
 
         self.body.addShape(BulletBoxShape((self.LENGTH / 2, self.WIDTH / 2,  self.HEIGHT / 2)))
         if self.render:
-<<<<<<< HEAD
-            model = self.loader.loadModel("/home/shady/Downloads/cafe_racer_motorcycle/scene.gltf")
-            model.setH(-90)
-            model.reparentTo(self.origin)
-            # model.setScale(self.WIDTH, self.LENGTH, self.HEIGHT)
-=======
             if Cyclist.MODEL is None:
                 model = self.loader.loadModel(AssetLoader.file_path("models", "bicycle", "scene.gltf"))
                 model.setScale(0.15)
                 model.setPos(0, 0, -0.3)
                 Cyclist.MODEL = model
-            Cyclist.MODEL.instanceTo(self.origin)
->>>>>>> a7cbaf7a
+            Cyclist.MODEL.instanceTo(self.origin)