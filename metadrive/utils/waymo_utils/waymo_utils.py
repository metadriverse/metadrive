from enum import Enum
import sys
<<<<<<< HEAD
from tqdm import tqdm
=======

>>>>>>> 0dfdb8ad
import matplotlib.pyplot as plt
from matplotlib.pyplot import figure

from metadrive.engine.asset_loader import AssetLoader

try:
    import tensorflow as tf
except ImportError:
    pass
from metadrive.utils.waymo_utils.protos import scenario_pb2
import os
import pickle
import numpy as np


class RoadLineType(Enum):
    UNKNOWN = 0
    BROKEN_SINGLE_WHITE = 1
    SOLID_SINGLE_WHITE = 2
    SOLID_DOUBLE_WHITE = 3
    BROKEN_SINGLE_YELLOW = 4
    BROKEN_DOUBLE_YELLOW = 5
    SOLID_SINGLE_YELLOW = 6
    SOLID_DOUBLE_YELLOW = 7
    PASSING_DOUBLE_YELLOW = 8

    @staticmethod
    def is_road_line(line):
        return True if line.__class__ == RoadLineType else False

    @staticmethod
    def is_yellow(line):
        return True if line in [
            RoadLineType.SOLID_DOUBLE_YELLOW, RoadLineType.PASSING_DOUBLE_YELLOW, RoadLineType.SOLID_SINGLE_YELLOW,
            RoadLineType.BROKEN_DOUBLE_YELLOW, RoadLineType.BROKEN_SINGLE_YELLOW
        ] else False

    @staticmethod
    def is_broken(line):
        return True if line in [
            RoadLineType.BROKEN_DOUBLE_YELLOW, RoadLineType.BROKEN_SINGLE_YELLOW, RoadLineType.BROKEN_SINGLE_WHITE
        ] else False


class RoadEdgeType(Enum):
    UNKNOWN = 0
    # Physical road boundary that doesn't have traffic on the other side (e.g., a curb or the k-rail on the right side of a freeway).
    BOUNDARY = 1
    # Physical road boundary that separates the car from other traffic (e.g. a k-rail or an island).
    MEDIAN = 2

    @staticmethod
    def is_road_edge(edge):
        return True if edge.__class__ == RoadEdgeType else False

    @staticmethod
    def is_sidewalk(edge):
        return True if edge == RoadEdgeType.BOUNDARY else False


class AgentType(Enum):
    UNSET = 0
    VEHICLE = 1
    PEDESTRIAN = 2
    CYCLIST = 3
    OTHER = 4


def extract_poly(message):
    x = [i.x for i in message]
    y = [i.y for i in message]
    z = [i.z for i in message]
    coord = np.stack((x, y, z), axis=1)
    return coord


def extract_boundaries(fb):
    b = []
    # b = np.zeros([len(fb), 4], dtype='int64')
    for k in range(len(fb)):
        c = dict()
        c['index'] = [fb[k].lane_start_index, fb[k].lane_end_index]
        c['type'] = RoadLineType(fb[k].boundary_type)
        c['id'] = fb[k].boundary_feature_id
        b.append(c)

    return b


def extract_neighbors(fb):
    nbs = []
    for k in range(len(fb)):
        nb = dict()
        nb['id'] = fb[k].feature_id
        nb['indexes'] = [
            fb[k].self_start_index, fb[k].self_end_index, fb[k].neighbor_start_index, fb[k].neighbor_end_index
        ]
        nb['indexes'] = [
            fb[k].self_start_index, fb[k].self_end_index, fb[k].neighbor_start_index, fb[k].neighbor_end_index
        ]
        nb['boundaries'] = extract_boundaries(fb[k].boundaries)
        nb['id'] = fb[k].feature_id
        nbs.append(nb)
    return nbs


def extract_center(f):
    center = dict()
    f = f.lane

    center['type'] = 'center_lane'

    center['polyline'] = extract_poly(f.polyline)

    center['interpolating'] = f.interpolating

    center['entry'] = [x for x in f.entry_lanes]

    center['exit'] = [x for x in f.exit_lanes]

    center['left_boundaries'] = extract_boundaries(f.left_boundaries)

    center['right_boundaries'] = extract_boundaries(f.right_boundaries)

    center['left_neighbor'] = extract_neighbors(f.left_neighbors)

    center['right_neighbor'] = extract_neighbors(f.right_neighbors)

    return center


def extract_line(f):
    line = dict()
    f = f.road_line
    line['type'] = RoadLineType(f.type)
    line['polyline'] = extract_poly(f.polyline)
    return line


def extract_edge(f):
    edge = dict()
    f = f.road_edge
    edge['type'] = RoadEdgeType(f.type)
    edge['polyline'] = extract_poly(f.polyline)

    return edge


def extract_stop(f):
    stop = dict()
    f = f.stop_sign
    stop['type'] = 'stop_sign'
    stop['lanes'] = [x for x in f.lane]
    stop['pos'] = [f.position.x, f.position.y, f.position.z]
    return stop


def extract_crosswalk(f):
    cross_walk = dict()
    f = f.crosswalk
    cross_walk['sign'] = 'cross_walk'
    cross_walk['polygon'] = extract_poly(f.polygon)
    return cross_walk


def extract_bump(f):
    speed_bump = dict()
    f = f.speed_bump
    speed_bump['type'] = speed_bump
    speed_bump['polygon'] = extract_poly(f.polygon)

    return speed_bump


def extract_tracks(f, sdc_idx):
    track = dict()

    for i in range(len(f)):
        agent = dict()
        agent['type'] = AgentType(f[i].object_type)
        x = [state.center_x for state in f[i].states]
        y = [state.center_y for state in f[i].states]
        z = [state.center_z for state in f[i].states]
        l = [state.length for state in f[i].states]
        w = [state.width for state in f[i].states]
        h = [state.height for state in f[i].states]
        head = [state.heading for state in f[i].states]
        vx = [state.velocity_x for state in f[i].states]
        vy = [state.velocity_y for state in f[i].states]
        valid = [state.valid for state in f[i].states]
        agent['state'] = np.stack((x, y, z, l, w, h, head, vx, vy, valid), 1)
        track[f[i].id] = agent

    return track, f[sdc_idx].id


def extract_map(f):
    data_dict = dict()

    for i in range(len(f)):
        if f[i].HasField('lane'):
            data_dict[f[i].id] = extract_center(f[i])

        if f[i].HasField('road_line'):
            data_dict[f[i].id] = extract_line(f[i])

        if f[i].HasField('road_edge'):
            data_dict[f[i].id] = extract_edge(f[i])

        if f[i].HasField('stop_sign'):
            data_dict[f[i].id] = extract_stop(f[i])

        if f[i].HasField('crosswalk'):
            data_dict[f[i].id] = extract_crosswalk(f[i])

        if f[i].HasField('speed_bump'):
            data_dict[f[i].id] = extract_bump(f[i])

    return data_dict


def extract_dynamic(f):
    dynamics = []
    for i in range(len(f)):
        states = f[i].lane_states
        one = dict()
        for j in range(len(states)):
            state = dict()
            state['state'] = states[j].state
            state['stop_point'] = [states[j].stop_point.x, states[j].stop_point.y, states[j].stop_point.z]
            one[states[j].lane] = state
    dynamics.append(one)

    return dynamics


def read_waymo_data(file_path):
    with open(file_path, "rb+") as waymo_file:
        data = pickle.load(waymo_file)
    new_track= {}
    for key, value in data["tracks"].items():
        new_track[str(key)]=value
    data["tracks"]=new_track
    data["sdc_index"]=str(data["sdc_index"])
    return data


def draw_waymo_map(data):
    figure(figsize=(8, 6), dpi=500)
    for key, value in data["map"].items():
        if value.get("type", None) == "center_lane":
            plt.scatter([x[0] for x in value["polyline"]], [y[1] for y in value["polyline"]], s=0.5)
        elif value.get("type", None) == "road_edge":
            plt.scatter([x[0] for x in value["polyline"]], [y[1] for y in value["polyline"]], s=0.5, c=(0, 0, 0))
        # elif value.get("type", None) == "road_line":
        #     plt.scatter([x[0] for x in value["polyline"]], [y[1] for y in value["polyline"]], s=0.5, c=(0.8,0.8,0.8))
    plt.show()


# return the nearest point's index of the line
def nearest_point(point, line):
    dist = np.square(line - point)
    dist = np.sqrt(dist[:, 0] + dist[:, 1])
    return np.argmin(dist)


def extract_width(map, polyline, boundary):
    l_width = np.zeros(polyline.shape[0])
    for b in boundary:
        lb = map[b['id']]
        b_polyline = lb['polyline'][:, :2]

        start_p = polyline[b['index'][0]]
        start_index = nearest_point(start_p, b_polyline)
        seg_len = b['index'][1] - b['index'][0]
        end_index = min(start_index + seg_len, lb['polyline'].shape[0] - 1)
        leng = min(end_index - start_index, b['index'][1] - b['index'][0]) + 1
        self_range = range(b['index'][0], b['index'][0] + leng)
        bound_range = range(start_index, start_index + leng)
        centerLane = polyline[self_range]
        bound = b_polyline[bound_range]
        dist = np.square(centerLane - bound)
        dist = np.sqrt(dist[:, 0] + dist[:, 1])
        l_width[self_range] = dist
    return l_width


def compute_width(map):
    for key in map.keys():
        if not 'type' in map[key] or map[key]['type'] != 'center_lane':
            continue
        lane = map[key]

        width = np.zeros((lane['polyline'].shape[0], 2))

        width[:, 0] = extract_width(map, lane['polyline'][:, :2], lane['left_boundaries'])
        width[:, 1] = extract_width(map, lane['polyline'][:, :2], lane['right_boundaries'])

        width[width[:, 0] == 0, 0] = width[width[:, 0] == 0, 1]
        width[width[:, 1] == 0, 1] = width[width[:, 1] == 0, 0]

        lane['width'] = width
    return


# parse raw data from input path to output path
def parse_data(inut_path, output_path):
    cnt = 0
    scenario = scenario_pb2.Scenario()
    file_list = os.listdir(inut_path)
    for file in tqdm(file_list):
        file_path = os.path.join(inut_path, file)
        if not 'scenario' in file_path:
            continue
        dataset = tf.data.TFRecordDataset(file_path, compression_type='')
        for j, data in enumerate(dataset.as_numpy_iterator()):
            scenario.ParseFromString(data)
            scene = dict()
            scene['id'] = scenario.scenario_id
            scene['ts'] = [ts for ts in scenario.timestamps_seconds]
            scene['tracks'], sdc_id = extract_tracks(scenario.tracks, scenario.sdc_track_index)
            scene['dynamic_map_states'] = extract_dynamic(scenario.dynamic_map_states)
            scene['sdc_index'] = sdc_id
            # scene['interact_tracks'] = [x for x in scenario.objects_of_interest]
            # scene['motion_tracks'] = [x for x in scenario.tracks_to_predict]
            scene['map'] = extract_map(scenario.map_features)
            compute_width(scene['map'])
            p = os.path.join(output_path, f'{cnt}.pkl')
            with open(p, 'wb') as f:
                pickle.dump(scene, f)
            cnt += 1
    return


def convert_polyline_to_metadrive(waymo_polyline):
    """
    Waymo lane is in a different coordinate system, using them after converting
    """
    return [np.array([p[0], -p[1]]) for p in waymo_polyline]


if __name__ == "__main__":
    case_data_path = sys.argv[1]
    os.mkdir(case_data_path+"_processed")
    raw_data_path = case_data_path
    processed_data_path = case_data_path+"_processed"
    # parse raw data from input path to output path,
    # there is 1000 raw data in google cloud, each of them produce about 500 pkl file
    parse_data(raw_data_path, processed_data_path)

    # file_path = AssetLoader.file_path("waymo", "processed", "0.pkl", return_raw_style=False)
    # data = read_waymo_data(file_path)
    # draw_waymo_map(data)<|MERGE_RESOLUTION|>--- conflicted
+++ resolved
@@ -1,10 +1,6 @@
 from enum import Enum
 import sys
-<<<<<<< HEAD
 from tqdm import tqdm
-=======
-
->>>>>>> 0dfdb8ad
 import matplotlib.pyplot as plt
 from matplotlib.pyplot import figure
 
