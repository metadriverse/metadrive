--- conflicted
+++ resolved
@@ -26,19 +26,10 @@
                 time_idx = current_idx
                 break
     if coordinate_transform:
-<<<<<<< HEAD
         ret["position"] = waymo_to_metadrive_vector(states["position"][time_idx][:2])
-        ret["heading"] = waymo_to_metadrive_heading(states["heading"][time_idx])
-        ret["velocity"] = waymo_to_metadrive_vector(states["velocity"][time_idx])
-    else:
-        ret["position"] = states["position"][time_idx][:2]
-        ret["heading"] = states["heading"][time_idx]
-=======
-        ret["position"] = waymo_to_metadrive_vector(states["position"][time_idx])
         ret["velocity"] = waymo_to_metadrive_vector(states["velocity"][time_idx])
     else:
         ret["position"] = states["position"][time_idx]
->>>>>>> cbe11045
         ret["velocity"] = states["velocity"][time_idx]
     ret["heading"] = waymo_to_metadrive_heading(states["heading"][time_idx], coordinate_transform=coordinate_transform)
 
@@ -48,7 +39,9 @@
     ret["valid"] = states["valid"][time_idx]
     if time_idx < len(states["position"]) - 1:
         angular_velocity = (states["heading"][time_idx + 1] - states["heading"][time_idx]) / sim_time_interval
-        ret["angular_velocity"] = waymo_to_metadrive_heading(angular_velocity, coordinate_transform=coordinate_transform)
+        ret["angular_velocity"] = waymo_to_metadrive_heading(
+            angular_velocity, coordinate_transform=coordinate_transform
+        )
     else:
         ret["angular_velocity"] = 0
     return ret
