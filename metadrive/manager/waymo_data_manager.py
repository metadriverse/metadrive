--- conflicted
+++ resolved
@@ -13,24 +13,17 @@
 
     def __init__(self):
         super(WaymoDataManager, self).__init__()
-<<<<<<< HEAD
 
         from metadrive.engine.engine_utils import get_engine
         engine = get_engine()
 
+        store_map = engine.global_config.get("store_map", False)
+        store_map_buffer_size = engine.global_config.get("store_map_buffer_size", self.DEFAULT_DATA_BUFFER_SIZE)
         self.directory = engine.global_config["waymo_data_directory"]
         self.case_num = engine.global_config["case_num"]
         self.start_case_index = engine.global_config["start_case_index"]
-=======
-        store_map = self.engine.global_config.get("store_map", False)
-        store_map_buffer_size = self.engine.global_config.get("store_map_buffer_size", self.DEFAULT_DATA_BUFFER_SIZE)
-        self.directory = self.engine.global_config["waymo_data_directory"]
-        self.case_num = self.engine.global_config["case_num"]
-        self.start_case_index = self.engine.global_config["start_case_index"]
->>>>>>> cb555aa4
 
         self.store_map = store_map
-
         self.waymo_case = DataBuffer(store_map_buffer_size if self.store_map else self.case_num)
 
         for i in tqdm(range(self.start_case_index, self.start_case_index + self.case_num), desc="Check Waymo Data"):
