import os

from tqdm import tqdm

from metadrive.manager.base_manager import BaseManager
from metadrive.utils.waymo_utils.data_buffer import DataBuffer
from metadrive.utils.waymo_utils.waymo_utils import read_waymo_data
<<<<<<< HEAD
from tqdm import tqdm
from collections import deque


class WaymoDataManager(BaseManager):
    def __init__(self, save_memory=False, max_len=100):
=======


class WaymoDataManager(BaseManager):
    def __init__(self, store_map=False, store_map_buffer_size=100):
>>>>>>> a3121ac1
        super(WaymoDataManager, self).__init__()
        self.directory = self.engine.global_config["waymo_data_directory"]
        self.case_num = self.engine.global_config["case_num"]
        self.start_case_index = self.engine.global_config["start_case_index"]
<<<<<<< HEAD
        self.waymo_case = {}

        self.save_memory = save_memory
        if self.save_memory:
            self.loaded_case = deque(maxlen=max_len)
            self.max_len = max_len
=======

        self.store_map = store_map
        self.waymo_case = DataBuffer(store_map_buffer_size if self.store_map else self.case_num)
>>>>>>> a3121ac1

        for i in tqdm(range(self.start_case_index, self.start_case_index + self.case_num), desc="Check Waymo Data"):
            p = os.path.join(self.directory, "{}.pkl".format(i))
            assert os.path.exists(p), "No Data {} at path: {}".format(i, p)

<<<<<<< HEAD
            if self.save_memory:
                pass
            else:
=======
            if self.store_map:
                # If we wish to store map (which requires huge memory), we load data immediately to exchange effiency
                # later
>>>>>>> a3121ac1
                self.waymo_case[i] = self._get_case(i)

    def _get_case(self, i):
        assert self.start_case_index <= i < self.start_case_index + self.case_num, \
            "Case ID exceeds range"
        file_path = os.path.join(self.directory, "{}.pkl".format(i))
        return read_waymo_data(file_path)

    def get_case(self, i):
<<<<<<< HEAD
        if self.save_memory:
            if i in self.loaded_case:
                return self.waymo_case[i]

            # i-th case is not loaded yet
            while len(self.loaded_case) >= self.max_len:
                should_remove = self.loaded_case.popleft()
                tmp = self.waymo_case.pop(should_remove)
                del tmp
                # print("[DataManager] Existing cases {} / {} exceeds the max len {}".format(len(self.loaded_case), len(self.waymo_case), self.max_len))

            self.waymo_case[i] = self._get_case(i)
            self.loaded_case.append(i)
            return self.waymo_case[i]

        else:
            return self.waymo_case[i]
=======
        if i not in self.waymo_case:
            self.waymo_case[i] = self._get_case(i)
        return self.waymo_case[i]
>>>>>>> a3121ac1
<|MERGE_RESOLUTION|>--- conflicted
+++ resolved
@@ -5,49 +5,25 @@
 from metadrive.manager.base_manager import BaseManager
 from metadrive.utils.waymo_utils.data_buffer import DataBuffer
 from metadrive.utils.waymo_utils.waymo_utils import read_waymo_data
-<<<<<<< HEAD
-from tqdm import tqdm
-from collections import deque
-
-
-class WaymoDataManager(BaseManager):
-    def __init__(self, save_memory=False, max_len=100):
-=======
 
 
 class WaymoDataManager(BaseManager):
     def __init__(self, store_map=False, store_map_buffer_size=100):
->>>>>>> a3121ac1
         super(WaymoDataManager, self).__init__()
         self.directory = self.engine.global_config["waymo_data_directory"]
         self.case_num = self.engine.global_config["case_num"]
         self.start_case_index = self.engine.global_config["start_case_index"]
-<<<<<<< HEAD
-        self.waymo_case = {}
-
-        self.save_memory = save_memory
-        if self.save_memory:
-            self.loaded_case = deque(maxlen=max_len)
-            self.max_len = max_len
-=======
 
         self.store_map = store_map
         self.waymo_case = DataBuffer(store_map_buffer_size if self.store_map else self.case_num)
->>>>>>> a3121ac1
 
         for i in tqdm(range(self.start_case_index, self.start_case_index + self.case_num), desc="Check Waymo Data"):
             p = os.path.join(self.directory, "{}.pkl".format(i))
             assert os.path.exists(p), "No Data {} at path: {}".format(i, p)
 
-<<<<<<< HEAD
-            if self.save_memory:
-                pass
-            else:
-=======
             if self.store_map:
                 # If we wish to store map (which requires huge memory), we load data immediately to exchange effiency
                 # later
->>>>>>> a3121ac1
                 self.waymo_case[i] = self._get_case(i)
 
     def _get_case(self, i):
@@ -57,26 +33,6 @@
         return read_waymo_data(file_path)
 
     def get_case(self, i):
-<<<<<<< HEAD
-        if self.save_memory:
-            if i in self.loaded_case:
-                return self.waymo_case[i]
-
-            # i-th case is not loaded yet
-            while len(self.loaded_case) >= self.max_len:
-                should_remove = self.loaded_case.popleft()
-                tmp = self.waymo_case.pop(should_remove)
-                del tmp
-                # print("[DataManager] Existing cases {} / {} exceeds the max len {}".format(len(self.loaded_case), len(self.waymo_case), self.max_len))
-
-            self.waymo_case[i] = self._get_case(i)
-            self.loaded_case.append(i)
-            return self.waymo_case[i]
-
-        else:
-            return self.waymo_case[i]
-=======
         if i not in self.waymo_case:
             self.waymo_case[i] = self._get_case(i)
-        return self.waymo_case[i]
->>>>>>> a3121ac1
+        return self.waymo_case[i]