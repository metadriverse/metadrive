import time
from metadrive.envs.marl_envs.multi_agent_metadrive import MULTI_AGENT_METADRIVE_DEFAULT_CONFIG
MULTI_AGENT_METADRIVE_DEFAULT_CONFIG["force_seed_spawn_manager"] = True
import numpy as np
from gymnasium.spaces import Box, Dict

from metadrive.envs.marl_envs.marl_parking_lot import MultiAgentParkingLotEnv
from metadrive.utils import distance_greater, norm


def _check_spaces_before_reset(env):
    a = set(env.config["target_vehicle_configs"].keys())
    b = set(env.observation_space.spaces.keys())
    c = set(env.action_space.spaces.keys())
    assert a == b == c
    _check_space(env)


def _check_spaces_after_reset(env, obs=None):
    a = set(env.config["target_vehicle_configs"].keys())
    b = set(env.observation_space.spaces.keys())
    assert a == b
    _check_shape(env)

    if obs:
        assert isinstance(obs, dict)
        assert set(obs.keys()) == a


def _check_shape(env):
    b = set(env.observation_space.spaces.keys())
    c = set(env.action_space.spaces.keys())
    d = set(env.vehicles.keys())
    e = set(env.engine.agents.keys())
    f = set([k for k in env.observation_space.spaces.keys() if not env.dones[k]])
    assert d == e == f, (b, c, d, e, f)
    assert c.issuperset(d)
    _check_space(env)


def _check_space(env):
    assert isinstance(env.action_space, Dict)
    assert isinstance(env.observation_space, Dict)
    o_shape = None
    for k, s in env.observation_space.spaces.items():
        assert isinstance(s, Box)
        if o_shape is None:
            o_shape = s.shape
        assert s.shape == o_shape
    a_shape = None
    for k, s in env.action_space.spaces.items():
        assert isinstance(s, Box)
        if a_shape is None:
            a_shape = s.shape
        assert s.shape == a_shape


def _act(env, action):
    assert env.action_space.contains(action)
    obs, reward, terminated, truncated, info = env.step(action)
    _check_shape(env)
    if not terminated["__all__"]:
        assert len(env.vehicles) > 0
    if not (set(obs.keys()) == set(reward.keys()) == set(env.observation_space.spaces.keys())):
        raise ValueError
    assert env.observation_space.contains(obs)
    assert isinstance(reward, dict)
    assert isinstance(info, dict)
    assert isinstance(terminated, dict)
    assert isinstance(truncated, dict)

    return obs, reward, terminated, truncated, info


def test_ma_parking_lot_env():
    for env in [MultiAgentParkingLotEnv({"delay_done": 0, "num_agents": 1,
                                         "vehicle_config": {"lidar": {"num_others": 8}}}),
                MultiAgentParkingLotEnv({"num_agents": 1, "delay_done": 0,
                                         "vehicle_config": {"lidar": {"num_others": 0}}}),
                MultiAgentParkingLotEnv({"num_agents": 4, "delay_done": 0,
                                         "vehicle_config": {"lidar": {"num_others": 8}}}),
                MultiAgentParkingLotEnv({"num_agents": 4, "delay_done": 0,
                                         "vehicle_config": {"lidar": {"num_others": 0}}}),
                MultiAgentParkingLotEnv({"num_agents": 8, "delay_done": 0,
                                         "vehicle_config": {"lidar": {"num_others": 0}}})]:
        try:
            _check_spaces_before_reset(env)
            obs, _ = env.reset()
            _check_spaces_after_reset(env, obs)
            assert env.observation_space.contains(obs)
            for step in range(100):
                act = {k: [1, 1] for k in env.vehicles.keys()}
                o, r, tm, tc, i = _act(env, act)
                if step == 0:
                    assert not any(tm.values())
                    assert not any(tc.values())

        finally:
            env.close()


def test_ma_parking_lot_horizon():
    # test horizon
    for _ in range(3):  # This function is really easy to break, repeat multiple times!
        env = MultiAgentParkingLotEnv(
            {
                "horizon": 100,
                "num_agents": 4,
                "vehicle_config": {
                    "lidar": {
                        "num_others": 2
                    }
                },
                "out_of_road_penalty": 777,
                "out_of_road_cost": 778,
                "crash_done": False
            }
        )
        try:
            _check_spaces_before_reset(env)
            obs, _ = env.reset()
            _check_spaces_after_reset(env, obs)
            assert env.observation_space.contains(obs)
            last_keys = set(env.vehicles.keys())
            for step in range(1, 1000):
                act = {k: [1, 1] for k in env.vehicles.keys()}
                o, r, tm, tc, i = _act(env, act)
                new_keys = set(env.vehicles.keys())
                if step == 0:
                    assert not any(tm.values())
                    assert not any(tc.values())
                if any(tm.values()):
                    assert len(last_keys) <= 4  # num of agents
                    assert len(new_keys) <= 4  # num of agents
                    for k in new_keys.difference(last_keys):
                        assert k in o
                        assert k in tm
                    # print("Step {}, Done: {}".format(step, d))

                for kkk, rrr in r.items():
                    if rrr == -777:
                        assert tm[kkk]
                        assert i[kkk]["cost"] == 778
                        assert i[kkk]["out_of_road"]

                for kkk, iii in i.items():
                    if "out_of_road" in iii and (iii["out_of_road"] or iii["cost"] == 778):
                        assert tm[kkk]
                        assert i[kkk]["cost"] == 778
                        assert i[kkk]["out_of_road"]
                        #assert r[kkk] == -777

                if tm["__all__"]:
                    break
                last_keys = new_keys
        finally:
            env.close()


def test_ma_parking_lot_reset():
    env = MultiAgentParkingLotEnv({"horizon": 50, "num_agents": 11})
    try:
        _check_spaces_before_reset(env)
        obs, _ = env.reset()
        _check_spaces_after_reset(env, obs)
        assert env.observation_space.contains(obs)
        for step in range(1000):
            act = {k: [1, 1] for k in env.vehicles.keys()}
            o, r, tm, tc, i = _act(env, act)
            if step == 0:
                assert not any(tm.values())
                assert not any(tc.values())
            if tm["__all__"]:
                obs, _ = env.reset()
                assert env.observation_space.contains(obs)

                _check_spaces_after_reset(env, obs)
                assert set(env.observation_space.spaces.keys()) == set(env.action_space.spaces.keys()) == \
                       set(env.observations.keys()) == set(obs.keys()) == \
                       set(env.config["target_vehicle_configs"].keys())

                break
    finally:
        env.close()

    # Put vehicles to destination and then reset. This might cause error if agent is assigned destination BEFORE reset.
    env = MultiAgentParkingLotEnv({"horizon": 100, "num_agents": 11, "success_reward": 777})
    try:
        _check_spaces_before_reset(env)
        success_count = 0
        agent_count = 0
        obs, _ = env.reset()
        _check_spaces_after_reset(env, obs)
        assert env.observation_space.contains(obs)

        for num_reset in range(5):
            for step in range(1000):

                # for _ in range(2):
                #     act = {k: [1, 1] for k in env.vehicles.keys()}
                #     o, r, tm, tc, i = _act(env, act)

                # Force vehicle to success!
                for v_id, v in env.vehicles.items():
                    loc = v.navigation.final_lane.end
                    # vehicle will stack together to explode!
                    v.set_position(loc, height=int(v_id[5:]) * 2)
                    v.set_position(loc)
                    pos = v.position
                    np.testing.assert_almost_equal(pos, loc, decimal=3)
                    new_loc = v.navigation.final_lane.end
                    long, lat = v.navigation.final_lane.local_coordinates(v.position)
                    flag1 = (v.navigation.final_lane.length - 5 < long < v.navigation.final_lane.length + 5)
                    flag2 = (
                        v.navigation.get_current_lane_width() / 2 >= lat >=
                        (0.5 - v.navigation.get_current_lane_num()) * v.navigation.get_current_lane_width()
                    )
                    # if not env._is_arrive_destination(v):
                    # print('sss')
                    assert env._is_arrive_destination(v)

                act = {k: [0, 0] for k in env.vehicles.keys()}
                o, r, tm, tc, i = _act(env, act)

                for v in env.vehicles.values():
                    assert len(v.navigation.checkpoints) > 2

                for kkk, iii in i.items():
                    if "arrive_dest" in iii and iii["arrive_dest"]:
                        # # print("{} success!".format(kkk))
                        success_count += 1

                for kkk, ddd in tm.items():
                    if ddd and kkk != "__all__":
                        assert i[kkk]["arrive_dest"]
                        agent_count += 1

                for kkk, rrr in r.items():
                    if tm[kkk]:
                        assert rrr == 777

                if tm["__all__"]:
                    # print("Finish {} agents. Success {} agents.".format(agent_count, success_count))
                    o, _ = env.reset()
                    assert env.observation_space.contains(o)
                    _check_spaces_after_reset(env, o)
                    break
    finally:
        env.close()


def test_ma_parking_lot_close_spawn():
    def _no_close_spawn(vehicles):
        vehicles = list(vehicles.values())
        for c1, v1 in enumerate(vehicles):
            for c2 in range(c1 + 1, len(vehicles)):
                v2 = vehicles[c2]
                dis = norm(v1.position[0] - v2.position[0], v1.position[1] - v2.position[1])
                assert distance_greater(v1.position, v2.position, length=2.2)

    MultiAgentParkingLotEnv._DEBUG_RANDOM_SEED = 1
    env = MultiAgentParkingLotEnv({
        # "use_render": True,
        "horizon": 50,
        "num_agents": 11,
    })
    env.seed(100)
    try:
        _check_spaces_before_reset(env)
        for num_r in range(10):
            obs, _ = env.reset()
            _check_spaces_after_reset(env)
            for _ in range(10):
                o, r, tm, tc, i = env.step({k: [0, 0] for k in env.vehicles.keys()})
                assert not any(tm.values())
                assert not any(tc.values())
            _no_close_spawn(env.vehicles)
            # print('Finish {} resets.'.format(num_r))
    finally:
        env.close()
        MultiAgentParkingLotEnv._DEBUG_RANDOM_SEED = None


def test_ma_parking_lot_reward_done_alignment():
    # out of road
    env = MultiAgentParkingLotEnv({"horizon": 200, "num_agents": 11, "out_of_road_penalty": 777, "crash_done": False})
    try:
        _check_spaces_before_reset(env)
        obs, _ = env.reset(force_seed=0)
        _check_spaces_after_reset(env, obs)
        assert env.observation_space.contains(obs)
        out_num = 0
        for action in [-1, 1]:
            for step in range(5000):
                act = {k: [action, 1] for k in env.vehicles.keys()}
                o, r, tm, tc, i = _act(env, act)
                for kkk, ddd in tm.items():
                    if ddd and kkk != "__all__":
                        #assert r[kkk] == -777
                        assert i[kkk]["out_of_road"] or i[kkk]["max_step"]
                        if i[kkk]["out_of_road"]:
                            out_num += 1
                        # # print('{} done passed!'.format(kkk))
                for kkk, rrr in r.items():
                    if rrr == -777:
                        assert tm[kkk]
                        assert i[kkk]["out_of_road"]
                        # # print('{} reward passed!'.format(kkk))
                if tm["__all__"]:
                    env.reset(force_seed=0)
                    break
        assert out_num > 10
    finally:
        env.close()

    # crash
    env = MultiAgentParkingLotEnv(
        {
            "horizon": 100,
            "num_agents": 11,
            "crash_vehicle_penalty": 1.7777,
            "crash_done": True,
            "delay_done": 0,

            # "use_render": True,
            #
            "top_down_camera_initial_z": 160
        }
    )
    # Force the seed here so that the agent1 and agent2 are in same heading! Otherwise they might be in vertical
    # heading and cause one of the vehicle raise "out of road" error!
    env._DEBUG_RANDOM_SEED = 1
    try:
        _check_spaces_before_reset(env)
        obs, _ = env.reset()
        _check_spaces_after_reset(env, obs)
        for step in range(5):
            act = {k: [0, 0] for k in env.vehicles.keys()}
            o, r, tm, tc, i = _act(env, act)
        env.vehicles["agent0"].set_position(env.vehicles["agent1"].position, height=1.2)
        for step in range(5000):
            act = {k: [0, 0] for k in env.vehicles.keys()}
            o, r, tm, tc, i = _act(env, act)

            if not any(tm.values()):
                continue

            # assert sum(d.values()) == 2

            for kkk in ['agent0', 'agent1']:
                iii = i[kkk]
                assert iii["crash_vehicle"]
                assert iii["crash"]
                #assert r[kkk] == -1.7777
                # for kkk, ddd in d.items():
                ddd = tm[kkk]
                if ddd and kkk != "__all__":
                    #assert r[kkk] == -1.7777
                    assert i[kkk]["crash_vehicle"]
                    assert i[kkk]["crash"]
                    # # print('{} done passed!'.format(kkk))
                # for kkk, rrr in r.items():
                rrr = r[kkk]
                if rrr == -1.7777:
                    assert tm[kkk]
                    assert i[kkk]["crash_vehicle"]
                    assert i[kkk]["crash"]
                    # # print('{} reward passed!'.format(kkk))
            # assert d["__all__"]
            # if d["__all__"]:
            break
    finally:
        env._DEBUG_RANDOM_SEED = None
        env.close()

    # crash with real fixed vehicle

    # crash 2
    env = MultiAgentParkingLotEnv(
        {
            "map_config": {
                "lane_num": 1
            },
            # "use_render": True,
            #
            "horizon": 200,
            "num_agents": 7,
            "crash_vehicle_penalty": 1.7777,
            "parking_space_num": 16,
            "crash_done": False,
            "use_render": False
        }
    )
    try:
        _check_spaces_before_reset(env)
        obs, _ = env.reset()
        env.engine.spawn_manager.np_random = np.random.RandomState(0)
<<<<<<< HEAD
        obs, _ = env.reset(force_seed=3)
=======
        obs = env.reset(force_seed=0)
>>>>>>> 0a929f81
        _check_spaces_after_reset(env, obs)
        for step in range(1):
            act = {k: [0, 0] for k in env.vehicles.keys()}
            o, r, tm, tc, i = _act(env, act)

        for v_id, v in env.vehicles.items():
            if v_id != "agent0":
                v.set_static(True)
        out_num = 0
        for step in range(5000):
            act = {k: [0, 1] for k in env.vehicles.keys()}
            o, r, tm, tc, i = _act(env, act)
            for kkk, iii in i.items():
                if iii["crash"]:
                    assert iii["crash_vehicle"]
                if iii["crash_vehicle"]:
                    assert iii["crash"]
                    # #assert r[kkk] == -1.7777
            for kkk, ddd in tm.items():
                if ddd and kkk != "__all__":
                    assert i[kkk]["out_of_road"] or i[kkk]["max_step"]
                    if i[kkk]["out_of_road"]:
                        out_num += 1
                    # # print('{} done passed!'.format(kkk))
            for kkk, rrr in r.items():
                if rrr == -1.7777:
                    # assert d[kkk]
                    assert i[kkk]["crash_vehicle"]
                    assert i[kkk]["crash"]
                    # # print('{} reward passed!'.format(kkk))
            if tm["agent0"]:
                break
            if tm["__all__"]:
                break
        assert out_num > 0
    finally:
        env.close()

    # success
    env = MultiAgentParkingLotEnv(
        {
            "horizon": 100,
            "num_agents": 2,
            "success_reward": 999,
            "out_of_road_penalty": 555,
            "crash_done": True
        }
    )
    try:
        _check_spaces_before_reset(env)
        obs, _ = env.reset()
        _check_spaces_after_reset(env)
        env.vehicles["agent0"].set_position(env.vehicles["agent0"].navigation.final_lane.end)
        assert env.observation_space.contains(obs)
        for step in range(5000):
            act = {k: [0, 0] for k in env.vehicles.keys()}
            o, r, tm, tc, i = _act(env, act)
            if tm["__all__"]:
                break
            kkk = "agent0"
            #assert r[kkk] == 999
            assert i[kkk]["arrive_dest"]
            assert tm[kkk]

            kkk = "agent1"
            #assert r[kkk] != 999
            assert not i[kkk]["arrive_dest"]
            assert not tm[kkk]
            break
    finally:
        env.close()


def test_ma_parking_lot_init_space():
    try:
        for start_seed in [5000, 6000, 7000]:
            for num_agents in [1, 11]:
                for num_others in [0, 2, 4, 8]:
                    for crash_vehicle_penalty in [0, 5]:
                        env_config = dict(
                            start_seed=start_seed,
                            num_agents=num_agents,
                            vehicle_config=dict(lidar=dict(num_others=num_others)),
                            crash_vehicle_penalty=crash_vehicle_penalty
                        )
                        env = MultiAgentParkingLotEnv(env_config)

                        single_space = env.observation_space["agent0"]
                        assert single_space.shape is not None, single_space
                        assert np.prod(single_space.shape) is not None, single_space

                        single_space = env.action_space["agent0"]
                        assert single_space.shape is not None, single_space
                        assert np.prod(single_space.shape) is not None, single_space

                        _check_spaces_before_reset(env)
                        env.reset()
                        _check_spaces_after_reset(env)
                        env.close()
                        # print('Finish: ', env_config)
    finally:
        if "env" in locals():
            env.close()


def test_ma_parking_lot_no_short_episode():
    env = MultiAgentParkingLotEnv({
        "horizon": 300,
        "parking_space_num": 32,
        "num_agents": 35,
    })
    try:
        _check_spaces_before_reset(env)
        o, _ = env.reset()
        _check_spaces_after_reset(env, o)
        actions = [[0, 1], [1, 1], [-1, 1]]
        start = time.time()
        tm_count = 0
        tm = {"__all__": False}
        for step in range(2000):
            # act = {k: actions[np.random.choice(len(actions))] for k in o.keys()}
            act = {k: actions[np.random.choice(len(actions))] for k in env.vehicles.keys()}
            o_keys = set(o.keys()).union({"__all__"})
            a_keys = set(env.action_space.spaces.keys()).union(set(tm.keys()))
            assert o_keys == a_keys
            o, r, tm, tc, i = _act(env, act)
            for kkk, iii in i.items():
                if tm[kkk]:
                    assert iii["episode_length"] >= 1
                    tm_count += 1
            if tm["__all__"]:
                o, _ = env.reset()
                tm = {"__all__": False}
            # if (step + 1) % 100 == 0:
            #     # print(
            #         "Finish {}/2000 simulation steps. Time elapse: {:.4f}. Average FPS: {:.4f}".format(
            #             step + 1,
            #             time.time() - start, (step + 1) / (time.time() - start)
            #         )
            #     )
            if tm_count > 200:
                break
    finally:
        env.close()


def test_ma_parking_lot_horizon_termination():
    # test horizon
    env = MultiAgentParkingLotEnv({"horizon": 100, "num_agents": 8, "crash_done": False})
    try:
        for _ in range(3):  # This function is really easy to break, repeat multiple times!
            _check_spaces_before_reset(env)
            obs, _ = env.reset()
            _check_spaces_after_reset(env, obs)
            assert env.observation_space.contains(obs)
            should_respawn = set()
            for step in range(1, 10000):
                act = {k: [0, 0] for k in env.vehicles.keys()}
                for v_id in act.keys():
                    env.vehicles[v_id].set_static(True)
                obs, r, tm, tc, i = _act(env, act)
                # env.render("top_down", camera_position=(42.5, 0), film_size=(500, 500))
                if step == 0 or step == 1:
                    assert not any(tm.values())
                    assert not any(tc.values())

                if should_respawn:
                    for kkk in should_respawn:
                        assert kkk not in obs, "It seems the max_step agents is not respawn!"
                        assert kkk not in r
                        assert kkk not in tm
                        assert kkk not in tc
                        assert kkk not in i
                    should_respawn.clear()

                for kkk, ddd in tm.items():
                    if ddd and kkk == "__all__":
                        # print("Current: ", step)
                        continue
                    if ddd:
                        assert i[kkk]["max_step"]
                        assert not i[kkk]["out_of_road"]
                        assert not i[kkk]["crash"]
                        assert not i[kkk]["crash_vehicle"]
                        should_respawn.add(kkk)

                if tm["__all__"]:
                    obs, _ = env.reset()
                    should_respawn.clear()
                    break
    finally:
        env.close()


def test_ma_parking_lot_40_agent_reset_after_respawn():
    def check_pos(vehicles):
        while vehicles:
            v_1 = vehicles[0]
            for v_2 in vehicles[1:]:
                v_1_pos = v_1.position
                v_2_pos = v_2.position
                assert norm(
                    v_1_pos[0] - v_2_pos[0], v_1_pos[1] - v_2_pos[1]
                ) > v_1.WIDTH / 2 + v_2.WIDTH / 2, "Vehicles overlap after reset()"
            assert not v_1.crash_vehicle, "Vehicles overlap after reset()"
            vehicles.remove(v_1)

    env = MultiAgentParkingLotEnv({"horizon": 50, "num_agents": 32, "parking_space_num": 32, "use_render": False})
    try:
        _check_spaces_before_reset(env)
        obs, _ = env.reset()
        _check_spaces_after_reset(env, obs)
        assert env.observation_space.contains(obs)
        for step in range(50):
            env.reset()
            check_pos(list(env.vehicles.values()))
            for v_id in list(env.vehicles.keys())[:20]:
                env.agent_manager.finish(v_id)
            env.step({k: [1, 1] for k in env.vehicles.keys()})
            env.step({k: [1, 1] for k in env.vehicles.keys()})
            env.step({k: [1, 1] for k in env.vehicles.keys()})
    finally:
        env.close()


def test_ma_no_reset_error():
    # It is possible that many agents are populated in the same spawn place!
    def check_pos(vehicles):
        while vehicles:
            v_1 = vehicles[0]
            for v_2 in vehicles[1:]:
                v_1_pos = v_1.position
                v_2_pos = v_2.position
                assert norm(
                    v_1_pos[0] - v_2_pos[0], v_1_pos[1] - v_2_pos[1]
                ) > v_1.WIDTH / 2 + v_2.WIDTH / 2, "Vehicles overlap after reset()"
            if v_1.crash_vehicle:
                x = 1
                raise ValueError("Vehicles overlap after reset()")
            vehicles.remove(v_1)

    env = MultiAgentParkingLotEnv({"horizon": 300, "num_agents": 11, "delay_done": 0, "use_render": False})
    try:
        _check_spaces_before_reset(env)
        obs, _ = env.reset()
        _check_spaces_after_reset(env, obs)
        assert env.observation_space.contains(obs)
        for step in range(50):
            check_pos(list(env.vehicles.values()))
            o, r, tm, tc, i = env.step({k: [0, 1] for k in env.vehicles.keys()})
            env.reset()
            if tm["__all__"]:
                break
    finally:
        env.close()


def test_randomize_spawn_place():
    last_pos = {}
    env = MultiAgentParkingLotEnv({"num_agents": 4, "use_render": False, "force_seed_spawn_manager": False})
    try:
        obs, _ = env.reset()
        for step in range(100):
            act = {k: [1, 1] for k in env.vehicles.keys()}
            last_pos = {kkk: v.position for kkk, v in env.vehicles.items()}
            o, r, tm, tc, i = env.step(act)
            obs, _ = env.reset()
            new_pos = {kkk: v.position for kkk, v in env.vehicles.items()}
            for kkk, new_p in new_pos.items():
                assert not np.all(new_p == last_pos[kkk]), (new_p, last_pos[kkk], kkk)
    finally:
        env.close()


if __name__ == '__main__':
    # test_ma_parking_lot_env()
    # test_ma_parking_lot_horizon()
    # test_ma_parking_lot_reset()
    test_ma_parking_lot_reward_done_alignment()
    # test_ma_parking_lot_close_spawn()
    # test_ma_parking_lot_reward_sign()
    # test_ma_parking_lot_init_space()
    # test_ma_parking_lot_no_short_episode()
    # test_ma_parking_lot_horizon_termination()
    # test_ma_parking_lot_40_agent_reset_after_respawn()
    # test_ma_no_reset_error()
    # test_randomize_spawn_place()<|MERGE_RESOLUTION|>--- conflicted
+++ resolved
@@ -395,11 +395,7 @@
         _check_spaces_before_reset(env)
         obs, _ = env.reset()
         env.engine.spawn_manager.np_random = np.random.RandomState(0)
-<<<<<<< HEAD
-        obs, _ = env.reset(force_seed=3)
-=======
-        obs = env.reset(force_seed=0)
->>>>>>> 0a929f81
+        obs, _ = env.reset(force_seed=0)
         _check_spaces_after_reset(env, obs)
         for step in range(1):
             act = {k: [0, 0] for k in env.vehicles.keys()}
