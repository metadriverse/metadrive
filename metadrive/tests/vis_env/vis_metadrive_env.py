--- conflicted
+++ resolved
@@ -21,13 +21,8 @@
             "decision_repeat": 5,
             "need_inverse_traffic": True,
             "rgb_clip": True,
-<<<<<<< HEAD
             "debug": True,
             # "debug_static_world": True,
-=======
-            # "debug": True,
-            "debug_static_world": True,
->>>>>>> e35eb327
             "random_lane_num": True,
 
             # "map_config": {
