from metadrive.envs.metadrive_env import MetaDriveEnv
from metadrive.utils import setup_logger

if __name__ == "__main__":
    setup_logger(True)
    env = MetaDriveEnv(
        {
            "num_scenarios": 10,
            "traffic_density": 0.15,
            "traffic_mode": "hybrid",
            "start_seed": 74,
            # "_disable_detector_mask":True,
            # "debug_physics_world": True,
            # "debug": True,
            # "global_light": False,
            # "debug_static_world": True,
            "show_interface": False,
            "cull_scene": False,
            "random_spawn_lane_index": False,
            "random_lane_width": False,
            # "image_observation": True,
            # "controller": "joystick",
            # "show_coordinates": True,
            "random_agent_model": False,
            "manual_control": True,
            "use_render": True,
            "accident_prob": 1,
            "decision_repeat": 5,
            "daytime": "19:00",
            "interface_panel": [],
            "need_inverse_traffic": False,
            "rgb_clip": True,
            "map": "CX",
            # "agent_policy": ExpertPolicy,
            "random_traffic": False,
            # "random_lane_width": True,
            "driving_reward": 1.0,
            # "pstats": True,
            "force_destroy": False,
            # "show_skybox": False,
            "show_fps": False,
            "render_pipeline": True,
            # "camera_dist": 8,
            "window_size": (1600, 900),
            "camera_dist": 9,
            # "camera_pitch": 30,
            # "camera_height": 1,
            # "camera_smooth": False,
            # "camera_height": -1,
            "vehicle_config": {
                "enable_reverse": False,
                # "vehicle_model": "xl",
                # "rgb_camera": (1024, 1024),
                # "spawn_velocity": [8.728615581032535, -0.24411703918728195],
                "spawn_velocity_car_frame": True,
                # "image_source": "depth_camera",
                # "random_color": True
                # "show_lidar": True,
                "spawn_lane_index": None,
                # "destination":"2R1_3_",
                # "show_side_detector": True,
                # "show_lane_line_detector": True,
                # "side_detector": dict(num_lasers=2, distance=50),
                # "lane_line_detector": dict(num_lasers=2, distance=50),
                # "show_line_to_navi_mark": True,
                "show_navi_mark": False,
                # "show_dest_mark": True
            },
        }
    )
    import time

    speed = 8

    def acc_speed():
        global speed
        speed *= 2

    def de_speed():
        global speed
        speed /= 2

    def lower_terrain():
        pos = env.engine.terrain._mesh_terrain.getPos()
        env.engine.terrain._mesh_terrain.set_pos(pos[0], pos[1], pos[2] - speed)

    def lift_terrain():
        pos = env.engine.terrain._mesh_terrain.getPos()
        env.engine.terrain._mesh_terrain.set_pos(pos[0], pos[1], pos[2] + speed)

    init_state = {
        'position': (40.82264362985734, -509.3641208712943),
        'heading': -89.41878393159747,
        'velocity': [8.728615581032535, -0.24411703918728195],
        'valid': True
    }

    start = time.time()

    o, _ = env.reset()
    if env.config["render_pipeline"]:
        env.engine.accept("5", env.engine.render_pipeline.reload_shaders)
        env.engine.accept("7", acc_speed)
        env.engine.accept("8", de_speed)
        env.engine.accept("9", lift_terrain)
        env.engine.accept("0", lower_terrain)
    # env.main_camera.set_follow_lane(True)
    # env.vehicle.get_camera("rgb_camera").save_image(env.vehicle)
    # for line in env.engine.coordinate_line:
    #     line.reparentTo(env.vehicle.origin)
    # env.vehicle.set_velocity([5, 0], in_local_frame=True)
    print(time.time()-start)
    for s in range(1, 100000):
        # env.vehicle.set_velocity([1, 0], in_local_frame=True)
<<<<<<< HEAD
        o, r, d, info = env.step([0, 0])
        if d:
            s = time.time()
            env.reset()
            print(time.time()-s)
=======
        o, r, tm, tc, info = env.step([0, 0])
>>>>>>> fd60d4f1

        # env.vehicle.set_pitch(-np.pi/4)
        # [0.09231533, 0.491018, 0.47076905, 0.7691619, 0.5, 0.5, 1.0, 0.0, 0.48037243, 0.8904728, 0.81229943, 0.7317231, 1.0, 0.85320455, 0.9747932, 0.65675277, 0.0, 0.5, 0.5]
        # else:
        # if s % 100 == 0:
        #     env.close()
        #     env.reset()
        # info["fuel"] = env.vehicle.energy_consumption
        # env.render(
        #     text={
        #         # "heading_diff": env.vehicle.heading_diff(env.vehicle.lane),
        #         # "lane_width": env.vehicle.lane.width,
        #         # "lane_index": env.vehicle.lane_index,
        #         # "lateral": env.vehicle.lane.local_coordinates(env.vehicle.position),
        #         "current_seed": env.current_seed
        #     }
        # )
        # if tm or tc:
        #     env.reset()
        # # assert env.observation_space.contains(o)
        # if (s + 1) % 100 == 0:
        #     # print(
        #         "Finish {}/10000 simulation steps. Time elapse: {:.4f}. Average FPS: {:.4f}".format(
        #             s + 1,f
        #             time.time() - start, (s + 1) / (time.time() - start)
        #         )
        #     )
        # if tm or tc:
        # #     # env.close()
        # #     # print(len(env.engine._spawned_objects))
        # env.reset()
# [0.09231525, 0.4910181, 0.470769, 0.7691619, 0.5, 0.5, 1.0, 0.0, 0.4803721,

# 0.81229913, 0.8904725, 0.7317231, 1.0, 0.85320455,
# 0.6567526, 0.9747927, 0.0, 0.5, 0.5]<|MERGE_RESOLUTION|>--- conflicted
+++ resolved
@@ -112,15 +112,11 @@
     print(time.time()-start)
     for s in range(1, 100000):
         # env.vehicle.set_velocity([1, 0], in_local_frame=True)
-<<<<<<< HEAD
-        o, r, d, info = env.step([0, 0])
-        if d:
+        o, r, tm, tc, info = env.step([0, 0])
+        if tm:
             s = time.time()
             env.reset()
             print(time.time()-s)
-=======
-        o, r, tm, tc, info = env.step([0, 0])
->>>>>>> fd60d4f1
 
         # env.vehicle.set_pitch(-np.pi/4)
         # [0.09231533, 0.491018, 0.47076905, 0.7691619, 0.5, 0.5, 1.0, 0.0, 0.48037243, 0.8904728, 0.81229943, 0.7317231, 1.0, 0.85320455, 0.9747932, 0.65675277, 0.0, 0.5, 0.5]
