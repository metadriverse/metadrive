--- conflicted
+++ resolved
@@ -65,8 +65,4 @@
         #     env.close()
         #     env.reset()
         # info["fuel"] = env.vehicle.energy_consumption
-<<<<<<< HEAD
-        env.render(mode="top_down", target_vehicle_heading_up=True)
-=======
-        env.render(track_target_vehicle=True)
->>>>>>> fd60d4f1
+        env.render(track_target_vehicle=True)