"""This file visualizes a Straight block."""
from metadrive.component.pgblock.first_block import FirstPGBlock
from metadrive.component.pgblock.straight import Straight
from metadrive.component.road_network.node_road_network import NodeRoadNetwork
from metadrive.engine.asset_loader import initialize_asset_loader
from metadrive.tests.vis_block.vis_block_base import TestBlock

if __name__ == "__main__":
    test = TestBlock()
    initialize_asset_loader(test)
    global_network = NodeRoadNetwork()
    straight = FirstPGBlock(global_network, 3.0, 1, test.render, test.world, 1)
    for i in range(1, 3):
        straight = Straight(i, straight.get_socket(0), global_network, i)
        straight.construct_block(test.render, test.world)
<<<<<<< HEAD
        print(len(straight.dynamic_nodes))
=======
>>>>>>> 13c934bc
    test.show_bounding_box(global_network)
    test.run()<|MERGE_RESOLUTION|>--- conflicted
+++ resolved
@@ -13,9 +13,5 @@
     for i in range(1, 3):
         straight = Straight(i, straight.get_socket(0), global_network, i)
         straight.construct_block(test.render, test.world)
-<<<<<<< HEAD
-        print(len(straight.dynamic_nodes))
-=======
->>>>>>> 13c934bc
     test.show_bounding_box(global_network)
     test.run()