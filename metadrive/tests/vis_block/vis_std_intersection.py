--- conflicted
+++ resolved
@@ -13,12 +13,7 @@
     global_network = NodeRoadNetwork()
     first = FirstPGBlock(global_network, 3.0, 1, test.render, test.world, 1)
     intersection = StdInterSection(3, first.get_socket(0), global_network, 1)
-<<<<<<< HEAD
-    print(intersection.construct_block(test.render, test.world))
-
-=======
     intersection.construct_block(test.render, test.world)
->>>>>>> 13c934bc
     id = 4
     for socket_idx in range(intersection.SOCKET_NUM):
         block = StdTInterSection(id, intersection.get_socket(socket_idx), global_network, id)
