--- conflicted
+++ resolved
@@ -13,12 +13,7 @@
     global_network = NodeRoadNetwork()
     straight = FirstPGBlock(global_network, 3.0, 1, test.render, test.world, 1)
     rd = Roundabout(1, straight.get_socket(0), global_network, 1)
-<<<<<<< HEAD
-    print(rd.construct_block(test.render, test.world))
-
-=======
     rd.construct_block(test.render, test.world)
->>>>>>> 13c934bc
     id = 4
     for socket_idx in range(rd.SOCKET_NUM):
         block = Curve(id, rd.get_socket(socket_idx), global_network, id + 1)
