--- conflicted
+++ resolved
@@ -19,11 +19,7 @@
     straight = Straight(2, curve.get_socket(0), global_network, 1)
     straight.construct_block(test.render, test.world)
     intersection = TInterSection(3, straight.get_socket(0), global_network, 20)
-<<<<<<< HEAD
-    print(intersection.construct_block(test.render, test.world))
-=======
     intersection.construct_block(test.render, test.world)
->>>>>>> 13c934bc
     id = 4
     for socket_idx in range(intersection.SOCKET_NUM):
         block = Curve(id, intersection.get_socket(socket_idx), global_network, id + 1)
